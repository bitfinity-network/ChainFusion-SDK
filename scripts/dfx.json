{
  "canisters": {
    "evm_testnet": {
      "build": "",
      "candid": ".artifact/evm_testnet.did",
      "wasm": ".artifact/evm_testnet.wasm.gz",
      "type": "custom"
    },
    "signature_verification": {
      "build": "",
      "candid": ".artifact/signature_verification.did",
      "wasm": ".artifact/signature_verification.wasm.gz",
      "type": "custom"
    },
    "token": {
      "build": "",
      "candid": ".artifact/icrc1.did",
      "wasm": ".artifact/icrc1-ledger.wasm.gz",
      "type": "custom"
    },
    "minter": {
      "build": "",
      "candid": ".artifact/icrc2-minter.did",
      "wasm": ".artifact/icrc2-minter.wasm.gz",
      "type": "custom"
    },
    "erc20-minter": {
      "build": "",
      "candid": ".artifact/erc20-minter.did",
      "wasm": ".artifact/erc20-minter.wasm.gz",
      "type": "custom"
    },
<<<<<<< HEAD
    "btc-nft-bridge": {
      "build": "",
      "candid": ".artifact/btc-nft-bridge.did",
      "wasm": ".artifact/btc-nft-bridge.wasm.gz",
      "type": "custom",
      "metadata": [
        {
          "name": "candid:service"
        }
      ]
=======
    "rune-bridge": {
      "build": "",
      "candid": ".artifact/rune-bridge.did",
      "wasm": ".artifact/rune-bridge.wasm.gz",
      "type": "custom"
>>>>>>> 924ad075
    },
    "spender": {
      "build": "",
      "candid": ".artifact/spender.did",
      "wasm": ".artifact/spender.wasm.gz",
      "type": "custom"
    }
  }
}<|MERGE_RESOLUTION|>--- conflicted
+++ resolved
@@ -30,7 +30,6 @@
       "wasm": ".artifact/erc20-minter.wasm.gz",
       "type": "custom"
     },
-<<<<<<< HEAD
     "btc-nft-bridge": {
       "build": "",
       "candid": ".artifact/btc-nft-bridge.did",
@@ -41,13 +40,12 @@
           "name": "candid:service"
         }
       ]
-=======
+    },
     "rune-bridge": {
       "build": "",
       "candid": ".artifact/rune-bridge.did",
       "wasm": ".artifact/rune-bridge.wasm.gz",
       "type": "custom"
->>>>>>> 924ad075
     },
     "spender": {
       "build": "",
