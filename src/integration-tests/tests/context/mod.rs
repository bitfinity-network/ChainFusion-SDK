--- conflicted
+++ resolved
@@ -37,18 +37,7 @@
 use super::utils::error::Result;
 use crate::utils::btc::{BtcNetwork, InitArg, KytMode, LifecycleArg, MinterArg, Mode};
 use crate::utils::error::TestError;
-<<<<<<< HEAD
-use crate::utils::icrc_client::IcrcClient;
-use crate::utils::wasm::{
-    get_btc_bridge_canister_bytecode, get_btc_canister_bytecode,
-    get_ck_btc_minter_canister_bytecode, get_ck_erc20_minter_canister_bytecode,
-    get_evm_testnet_canister_bytecode, get_icrc1_token_canister_bytecode,
-    get_icrc2_minter_canister_bytecode, get_kyt_canister_bytecode,
-    get_signature_verification_canister_bytecode, get_spender_canister_bytecode,
-};
-=======
 use crate::utils::wasm::*;
->>>>>>> 8aedc950
 use crate::utils::{CHAIN_ID, EVM_PROCESSING_TRANSACTION_INTERVAL_FOR_TESTS};
 
 pub const DEFAULT_GAS_PRICE: u128 = EIP1559_INITIAL_BASE_FEE * 2;
@@ -504,11 +493,7 @@
     /// Approves burning of ICRC-2 token.
     async fn approve_icrc2_burn(&self, caller: &str, amount: u128) -> Result<()> {
         let client = self.icrc_token_1_client(caller);
-<<<<<<< HEAD
         let minter_canister = self.canisters().icrc2_minter().into();
-        client.icrc2_approve(minter_canister, amount.into()).await?;
-=======
-        let minter_canister = self.canisters().minter().into();
 
         let approve_args = ApproveArgs {
             from_subaccount: None,
@@ -522,7 +507,6 @@
         };
 
         client.icrc2_approve(approve_args).await?.unwrap();
->>>>>>> 8aedc950
         Ok(())
     }
 
