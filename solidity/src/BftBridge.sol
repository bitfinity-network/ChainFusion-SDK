--- conflicted
+++ resolved
@@ -50,23 +50,13 @@
     // Operataion ID counter
     uint32 public operationIDCounter;
 
-<<<<<<< HEAD
-    // Mapping from user address to amount of native tokens on his deposit.
-    mapping(address => uint256) private _userNativeDeposit;
-
-    // Mapping from user address to list of senderIDs, which are able to spend native deposit.
-    mapping(address => mapping(bytes32 => bool)) private _approvedSenderIDs;
-
-    /// Event for mint operation
-=======
     // Constructor to initialize minterCanisterAddress and feeChargeContract.
-    constructor(address minterAddress, address feeChargeAddress) {
+    constructor(address minterAddress, address feeChargeAddress, bool _isWrappedSide) TokenManager(_isWrappedSide) {
         minterCanisterAddress = minterAddress;
         feeChargeContract = IFeeCharge(feeChargeAddress);
     }
 
     // Event for mint operation
->>>>>>> 95bd2856
     event MintTokenEvent(
         uint256 amount, bytes32 fromToken, bytes32 senderID, address toERC20, address recipient, uint32 nonce
     );
@@ -87,10 +77,6 @@
     /// Event that can be emited with a notification for the minter canister
     event NotifyMinterEvent(uint32 notificationType, bytes userData);
 
-    // Constructor to initialize minterCanisterAddress
-    constructor(address minterAddress, bool _isWrappedSide) TokenManager(_isWrappedSide) {
-        minterCanisterAddress = minterAddress;
-    }
 
     /// Emit minter notification event with the given `userData`. For details
     /// about what should be in the user data,
@@ -99,52 +85,6 @@
         emit NotifyMinterEvent(notificationType, userData);
     }
 
-<<<<<<< HEAD
-    // Deposit `msg.value` amount of native token to user's address.
-    // The deposit could be used to pay fees.
-    // Returns user's balance after the operation.
-    function nativeTokenDeposit(bytes32[] calldata approvedSenderIDs) external payable returns (uint256 balance) {
-        address to = msg.sender;
-
-        // Add approved SpenderIDs
-        for (uint256 i = 0; i < approvedSenderIDs.length; i++) {
-            _approvedSenderIDs[to][approvedSenderIDs[i]] = true;
-        }
-
-        balance = _userNativeDeposit[to];
-        balance += msg.value;
-        _userNativeDeposit[to] = balance;
-        payable(minterCanisterAddress).transfer(msg.value);
-    }
-
-    // Remove approved SpenderIDs
-    function removeApprovedSenderIDs(bytes32[] calldata approvedSenderIDs) external {
-        for (uint256 i = 0; i < approvedSenderIDs.length; i++) {
-            delete _approvedSenderIDs[msg.sender][approvedSenderIDs[i]];
-        }
-    }
-
-    // Returns user's native token deposit balance.
-    function nativeTokenBalance(address user) external view returns (uint256 balance) {
-        if (user == address(0)) {
-            user = msg.sender;
-        }
-        balance = _userNativeDeposit[user];
-    }
-
-    // Take the given amount of fee from the user.
-    // Require the user to have enough native token balance.
-    function _chargeFee(address from, bytes32 senderID, uint256 amount) private {
-        uint256 balance = _userNativeDeposit[from];
-        require(balance >= amount, "insufficient balance to pay fee");
-        require(_approvedSenderIDs[from][senderID], "senderID is not approved");
-
-        uint256 newBalance = balance - amount;
-        _userNativeDeposit[from] = newBalance;
-    }
-
-=======
->>>>>>> 95bd2856
     // Main function to withdraw funds
     function mint(bytes calldata encodedOrder) external {
         uint256 initGasLeft = gasleft();
