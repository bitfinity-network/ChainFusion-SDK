#!/usr/bin/env sh

set -e
set -x

export RUST_BACKTRACE=full

# Configuration variables
WASM_DIR=".artifact"

# This is the hash of a recent commit on the https://github.com/dfinity/ic repository.
# It is used to identify the IC canisters to download.
# To be updated periodically to use the latest version.
IC_COMMIT_HASH="85bd56a70e55b2cea75cae6405ae11243e5fdad8" # 2024-02-21
EVM_FEATURES="export-api"

if
    ! command -v icx-proxy &
    >/dev/null
then
    cargo install icx-proxy --version 0.10.1
    cargo install ic-wasm
fi

# Function to print help instructions
print_help() {
    echo "Usage: $0 [all|evm|evm_testnet|signature_verification|spender|minter]"
    echo "Examples:"
    echo "  $0                      # Build all canisters, download binaries and build tools (default)"
    echo "  $0 all                  # Build all canisters and download binaries and build tools"
    echo "  $0 evm_testnet          # Build only the EVM canister for testnet"
    echo "  $0 spender minter       # Build the spender and minter canisters"
}

# Initial setup
initialize_env() {
    [ -n "$ETHEREUM_GENESIS_ACCOUNTS" ] &&
        [ "$ETHEREUM_GENESIS_ACCOUNTS" -gt 0 ] &&
        EVM_FEATURES="$EVM_FEATURES,ethereum-genesis-accounts"

    echo "IC_HASH: $IC_HASH"

    if [ ! -f "./Cargo.toml" ]; then
        echo "Expecting to run from the cargo root directory, current directory is: $(pwd)"
        exit 42
    fi

    if [ "$CI" != "true" ]; then
        script_dir=$(dirname $0)
        project_dir=$(realpath "${script_dir}/..")

        echo "Project dir: \"$project_dir\""
        cd "$project_dir"

        rm -rf "$WASM_DIR"
        mkdir -p "$WASM_DIR"
    fi
}

# Function to download files
download_file() {
    local url="$1"
    local output_path="$2"
    echo "Downloading $url to $output_path"
    curl --fail -o "$output_path" "$url"
}

get_icrc1_binaries() {
    download_file "https://download.dfinity.systems/ic/${IC_COMMIT_HASH}/canisters/ic-icrc1-ledger.wasm.gz" "$WASM_DIR/icrc1-ledger.wasm.gz"
    download_file "https://raw.githubusercontent.com/dfinity/ic/${IC_COMMIT_HASH}/rs/rosetta-api/icrc1/ledger/ledger.did" "$WASM_DIR/icrc1.did"
}

get_ckbtc_binaries() {
    download_file "https://download.dfinity.systems/ic/${IC_COMMIT_HASH}/canisters/ic-ckbtc-minter.wasm.gz" "$WASM_DIR/ic-ckbtc-minter.wasm.gz"
    download_file "https://raw.githubusercontent.com/dfinity/ic/${IC_COMMIT_HASH}/rs/bitcoin/ckbtc/minter/ckbtc_minter.did" "$WASM_DIR/ic-ckbtc-minter.did"
    download_file "https://download.dfinity.systems/ic/${IC_COMMIT_HASH}/canisters/ic-ckbtc-kyt.wasm.gz" "$WASM_DIR/ic-ckbtc-kyt.wasm.gz"
    download_file "https://raw.githubusercontent.com/dfinity/ic/${IC_COMMIT_HASH}/rs/bitcoin/ckbtc/kyt/kyt.did" "$WASM_DIR/ic-ckbtc-kyt.did"

    cp src/integration-tests/ic-bitcoin-canister-mock.wasm.gz $WASM_DIR/ic-bitcoin-canister-mock.wasm.gz
}

build_create_bft_bridge_tool() {
    echo "Building create BFTBridge tool"

    cargo build -p create_bft_bridge_tool --release
    cp target/release/create_bft_bridge_tool "$WASM_DIR/create_bft_bridge_tool"
}

# Function to build a single canister with a feature flag
build_canister() {
    local canister_name="$1"
    local features="$2"
    local output_wasm="$3"
    local did_file_name="${4:-$canister_name}"

    mkdir -p "$WASM_DIR"

    # Generate the did file
    cargo run -p "$canister_name" --features "$features" >"$WASM_DIR/$did_file_name.did"

    echo "Building $canister_name Canister with features: $features"

    cargo build --target wasm32-unknown-unknown --release --package "$canister_name" --features "$features"
    ic-wasm "target/wasm32-unknown-unknown/release/$canister_name.wasm" -o "$WASM_DIR/$output_wasm" shrink
    gzip -k "$WASM_DIR/$output_wasm" --force
}

# Function to determine which canisters to build based on input
build_requested_canisters() {
    if [ $# -eq 0 ]; then
        set -- "all"

    elif [ "$1" = "-h" ] || [ "$1" = "--help" ]; then
        print_help
        exit 0
    fi

    if [ "$1" = "all" ]; then
        initialize_env
        # Download binaries only if "all" is specified
        echo "Getting ICRC-1 Binaries"
        get_icrc1_binaries

        echo "Getting ckBTC Binaries"
        get_ckbtc_binaries

        # Build all canisters

        script_dir=$(dirname $0)
        project_dir=$(realpath "${script_dir}/..")

<<<<<<< HEAD
        cp "$project_dir/src/integration-tests/evm_testnet.did" "$WASM_DIR/evm_testnet.did"
        cp "$project_dir/src/integration-tests/evm_testnet.wasm.gz" "$WASM_DIR/evm_testnet.wasm.gz"
        cp "$project_dir/src/integration-tests/evm_rpc.wasm.gz" "$WASM_DIR/evm_rpc.wasm.gz"

        cp "$project_dir/src/integration-tests/signature_verification.did" "$WASM_DIR/signature_verification.did"
        cp "$project_dir/src/integration-tests/signature_verification.wasm.gz" "$WASM_DIR/signature_verification.wasm.gz"

=======
>>>>>>> 95bd2856
        build_canister "icrc2-minter" "export-api" "icrc2-minter.wasm" "icrc2-minter"
        build_canister "erc20-minter" "export-api" "erc20-minter.wasm" "erc20-minter"
        build_canister "btc-bridge" "export-api" "btc-bridge.wasm" "btc-bridge"
        build_canister "rune-bridge" "export-api" "rune-bridge.wasm" "rune-bridge"

        # Build tools
        build_create_bft_bridge_tool
    else
        for canister in "$@"; do
            case "$canister" in
            evm)
                build_canister "evm_canister" "$EVM_FEATURES" "evm.wasm" "evm"
                ;;
            evm_testnet)
                build_canister "evm_canister" "$EVM_FEATURES,testnet" "evm_testnet.wasm" "evm_testnet"
                ;;
            signature_verification | spender | minter)
                build_canister "${canister}_canister" "export-api" "${canister}.wasm" "${canister}"
                ;;
            btc-bridge | rune-bridge | icrc2-minter | erc20-minter)
                build_canister "${canister}" "export-api" "${canister}.wasm" "${canister}"
                ;;
            *)
                echo "Error: Unknown canister '$canister'."
                print_help
                exit 1
                ;;
            esac
        done
    fi
}

main() {
    build_requested_canisters "$@"
}

main "$@"<|MERGE_RESOLUTION|>--- conflicted
+++ resolved
@@ -129,16 +129,8 @@
         script_dir=$(dirname $0)
         project_dir=$(realpath "${script_dir}/..")
 
-<<<<<<< HEAD
-        cp "$project_dir/src/integration-tests/evm_testnet.did" "$WASM_DIR/evm_testnet.did"
-        cp "$project_dir/src/integration-tests/evm_testnet.wasm.gz" "$WASM_DIR/evm_testnet.wasm.gz"
         cp "$project_dir/src/integration-tests/evm_rpc.wasm.gz" "$WASM_DIR/evm_rpc.wasm.gz"
 
-        cp "$project_dir/src/integration-tests/signature_verification.did" "$WASM_DIR/signature_verification.did"
-        cp "$project_dir/src/integration-tests/signature_verification.wasm.gz" "$WASM_DIR/signature_verification.wasm.gz"
-
-=======
->>>>>>> 95bd2856
         build_canister "icrc2-minter" "export-api" "icrc2-minter.wasm" "icrc2-minter"
         build_canister "erc20-minter" "export-api" "erc20-minter.wasm" "erc20-minter"
         build_canister "btc-bridge" "export-api" "btc-bridge.wasm" "btc-bridge"
