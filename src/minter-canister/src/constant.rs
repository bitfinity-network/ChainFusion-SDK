--- conflicted
+++ resolved
@@ -2,19 +2,10 @@
 
 pub const CONFIG_MEMORY_ID: MemoryId = MemoryId::new(80);
 pub const NONCE_MEMORY_ID: MemoryId = MemoryId::new(81);
-<<<<<<< HEAD
-pub const TX_SIGNER_MEMORY_ID: MemoryId = MemoryId::new(83);
-pub const MINT_ORDERS_MEMORY_ID: u8 = 85;
-pub const USER_OPERATION_POINTS_MEMORY_ID: MemoryId = MemoryId::new(86);
-pub const OPERATION_PRICING_MEMORY_ID: MemoryId = MemoryId::new(87);
-pub const NONCES_COUNTER_MEMORY_ID: MemoryId = MemoryId::new(88);
-pub const LOG_SETTINGS_MEMORY_ID: MemoryId = MemoryId::new(89);
-=======
 pub const TX_SIGNER_MEMORY_ID: MemoryId = MemoryId::new(82);
-pub const MINT_ORDERS_MEMORY_ID: MemoryId = MemoryId::new(83);
+pub const MINT_ORDERS_MEMORY_ID: u8 = 83;
 pub const NONCES_COUNTER_MEMORY_ID: MemoryId = MemoryId::new(84);
 pub const LOG_SETTINGS_MEMORY_ID: MemoryId = MemoryId::new(85);
->>>>>>> a2b5adf0
 
 pub const DEFAULT_TX_GAS_LIMIT: u64 = 3_000_000;
 pub const DEFAULT_CHAIN_ID: u32 = 355113;
