use std::cell::RefCell;
use std::rc::Rc;

use candid::Principal;
use did::{H160, H256};
use eth_signer::sign_strategy::TransactionSigner;
use ic_canister::{generate_idl, init, post_upgrade, query, update, Canister, Idl, PreUpdate};
use ic_exports::ic_kit::ic;
use ic_metrics::{Metrics, MetricsStorage};
use ic_stable_structures::stable_structures::DefaultMemoryImpl;
use ic_stable_structures::{CellStructure, StableBTreeMap, VirtualMemory};
use ic_task_scheduler::retry::BackoffPolicy;
use ic_task_scheduler::scheduler::{Scheduler, TaskScheduler};
use ic_task_scheduler::task::{InnerScheduledTask, ScheduledTask, TaskOptions, TaskStatus};
use minter_contract_utils::evm_bridge::BridgeSide;
use minter_did::error::Result;
use minter_did::id256::Id256;
use minter_did::order::SignedMintOrder;

use crate::memory::{MEMORY_MANAGER, PENDING_TASKS_MEMORY_ID};
use crate::state::{Settings, State};
use crate::tasks::BridgeTask;

const EVM_INFO_INITIALIZATION_RETRIES: u32 = 5;
const EVM_INFO_INITIALIZATION_RETRY_DELAY: u32 = 2;
const EVM_INFO_INITIALIZATION_RETRY_MULTIPLIER: u32 = 2;

#[derive(Canister, Clone, Debug)]
pub struct EvmMinter {
    #[id]
    id: Principal,
}

impl PreUpdate for EvmMinter {}

impl EvmMinter {
    fn set_timers(&mut self) {
        // Set the metrics updating interval
        #[cfg(target_family = "wasm")]
        {
            use std::time::Duration;

            self.update_metrics_timer(std::time::Duration::from_secs(60 * 60));

            const GLOBAL_TIMER_INTERVAL: Duration = Duration::from_secs(1);
            ic_exports::ic_cdk_timers::set_timer_interval(GLOBAL_TIMER_INTERVAL, move || {
                // Tasks to collect EVMs events
                let tasks = vec![
                    Self::collect_evm_events_task(BridgeSide::Base),
                    Self::collect_evm_events_task(BridgeSide::Wrapped),
                ];

                get_scheduler().borrow_mut().append_tasks(tasks);

                let task_execution_result = get_scheduler().borrow_mut().run();

                if let Err(err) = task_execution_result {
                    log::error!("task execution failed: {err}",);
                }
            });
        }
    }

    #[init]
    pub fn init(&mut self, settings: Settings) {
        let admin = ic::caller();

        Self::check_anonymous_principal(admin).expect("admin principal is anonymous");

        let state = get_state();
        state.borrow_mut().init(admin, settings);

        log::info!("starting erc20-minter canister");

        let tasks = vec![
            // Tasks to init EVMs state
            Self::init_evm_info_task(BridgeSide::Base),
            Self::init_evm_info_task(BridgeSide::Wrapped),
        ];

        {
            let scheduler = get_scheduler();
            let mut borrowed_scheduller = scheduler.borrow_mut();
            borrowed_scheduller.on_completion_callback(log_task_execution_error);
            borrowed_scheduller.append_tasks(tasks);
        }

        self.set_timers();

        log::info!("erc20-minter canister initialized");
    }

    fn init_evm_info_task(bridge_side: BridgeSide) -> ScheduledTask<BridgeTask> {
        let init_options = TaskOptions::default()
            .with_max_retries_policy(EVM_INFO_INITIALIZATION_RETRIES)
            .with_backoff_policy(BackoffPolicy::Exponential {
                secs: EVM_INFO_INITIALIZATION_RETRY_DELAY,
                multiplier: EVM_INFO_INITIALIZATION_RETRY_MULTIPLIER,
            });
        BridgeTask::InitEvmState(bridge_side).into_scheduled(init_options)
    }

    #[cfg(target_family = "wasm")]
    fn collect_evm_events_task(bridge_side: BridgeSide) -> ScheduledTask<BridgeTask> {
        const EVM_EVENTS_COLLECTING_DELAY: u32 = 1;

        let options = TaskOptions::default()
            .with_retry_policy(ic_task_scheduler::retry::RetryPolicy::Infinite)
            .with_backoff_policy(BackoffPolicy::Fixed {
                secs: EVM_EVENTS_COLLECTING_DELAY,
            });

        BridgeTask::CollectEvmEvents(bridge_side).into_scheduled(options)
    }

    #[post_upgrade]
    pub fn post_upgrade(&mut self) {
        self.set_timers();
    }

    /// Returns `(operaion_id, signed_mint_order)` pairs for the given sender id.
    #[query]
    pub async fn list_mint_orders(
        &self,
        sender: Id256,
        src_token: Id256,
    ) -> Vec<(u32, SignedMintOrder)> {
        get_state().borrow().mint_orders.get_all(sender, src_token)
    }

    /// Returns the `signed_mint_order` if present.
    #[query]
    pub async fn get_mint_order(
        &self,
        sender: Id256,
        src_token: Id256,
        operation_id: u32,
    ) -> Option<SignedMintOrder> {
        get_state()
            .borrow()
            .mint_orders
            .get(sender, src_token, operation_id)
    }

    /// Returns EVM address of the canister.
    #[update]
    pub async fn get_evm_address(&self) -> Option<H160> {
        let signer = get_state().borrow().signer.get().clone();
        match signer.get_address().await {
            Ok(address) => Some(address),
            Err(e) => {
                log::error!("failed to get EVM address: {e}");
                None
            }
        }
    }

    /// Starts the BFT bridge contract deployment.
    #[update]
    pub async fn init_bft_bridge_contract(
        &mut self,
        side: BridgeSide,
        fee_charge_address: H160,
    ) -> Result<H256> {
        let state = get_state();
        let signer = state.borrow().signer.get().clone();

        let evm_info = state.borrow().config.get_evm_info(side);
        let evm_link = evm_info.link;
        let evm_params = evm_info
            .params
            .ok_or_else(|| "EVM params not initialized".to_string())?;
        let minter_address = signer.get_address().await.map_err(|e| e.to_string())?;

        let mut status = state.borrow().config.get_bft_bridge_status(side);

        log::trace!("Starting BftBridge contract initialization with current status: {status:?}");

        let hash = status
            .initialize(
                evm_link,
                evm_params.chain_id as _,
                signer,
                minter_address,
<<<<<<< HEAD
                side == BridgeSide::Wrapped,
=======
                fee_charge_address,
>>>>>>> 95bd2856
            )
            .await
            .map_err(|e| e.to_string())?;

        log::trace!("BftBridge contract initialization started with status: {status:?}");

        state
            .borrow_mut()
            .config
            .set_bft_bridge_status(side, status);

        let options = TaskOptions::default()
            .with_max_retries_policy(10)
            .with_fixed_backoff_policy(4);
        get_scheduler()
            .borrow_mut()
            .append_task(ScheduledTask::with_options(
                BridgeTask::RefreshBftBridgeCreationStatus(side),
                options,
            ));

        Ok(hash)
    }

    fn check_anonymous_principal(principal: Principal) -> minter_did::error::Result<()> {
        if principal == Principal::anonymous() {
            return Err(minter_did::error::Error::AnonymousPrincipal);
        }

        Ok(())
    }

    pub fn idl() -> Idl {
        generate_idl!()
    }
}

impl Metrics for EvmMinter {
    fn metrics(&self) -> Rc<RefCell<MetricsStorage>> {
        use ic_storage::IcStorage;
        MetricsStorage::get()
    }
}

type TasksStorage =
    StableBTreeMap<u32, InnerScheduledTask<BridgeTask>, VirtualMemory<DefaultMemoryImpl>>;
type PersistentScheduler = Scheduler<BridgeTask, TasksStorage>;

fn log_task_execution_error(task: InnerScheduledTask<BridgeTask>) {
    match task.status() {
        TaskStatus::Failed {
            timestamp_secs,
            error,
        } => {
            log::error!(
                "task #{} execution failed: {error} at {timestamp_secs}",
                task.id()
            )
        }
        TaskStatus::TimeoutOrPanic { timestamp_secs } => {
            log::error!("task #{} panicked at {timestamp_secs}", task.id())
        }
        _ => (),
    };
}

thread_local! {
    pub static STATE: Rc<RefCell<State>> = Rc::default();

    pub static SCHEDULER: Rc<RefCell<PersistentScheduler>> = Rc::new(RefCell::new({
        let pending_tasks =
            TasksStorage::new(MEMORY_MANAGER.with(|mm| mm.get(PENDING_TASKS_MEMORY_ID)));
            PersistentScheduler::new(pending_tasks)
    }));
}

pub fn get_state() -> Rc<RefCell<State>> {
    STATE.with(|state| state.clone())
}

pub fn get_scheduler() -> Rc<RefCell<PersistentScheduler>> {
    SCHEDULER.with(|scheduler| scheduler.clone())
}

#[cfg(test)]
mod test {
    use candid::Principal;
    use eth_signer::sign_strategy::SigningStrategy;
    use ic_canister::{canister_call, Canister};
    use ic_exports::ic_kit::inject::{self};
    use ic_exports::ic_kit::MockContext;
    use minter_contract_utils::evm_link::EvmLink;

    use super::*;
    use crate::EvmMinter;

    #[tokio::test]
    #[should_panic = "admin principal is anonymous"]
    async fn disallow_anonymous_owner_in_init() {
        MockContext::new().inject();
        const MOCK_PRINCIPAL: &str = "mfufu-x6j4c-gomzb-geilq";
        let mock_canister_id = Principal::from_text(MOCK_PRINCIPAL).expect("valid principal");

        inject::get_context().update_id(Principal::anonymous());

        let mut canister = EvmMinter::from_principal(mock_canister_id);

        let init_data = Settings {
            base_evm_link: EvmLink::Http("".to_string()),
            wrapped_evm_link: EvmLink::Http("".to_string()),
            signing_strategy: SigningStrategy::Local {
                private_key: [0; 32],
            },
            log_settings: None,
        };

        canister_call!(canister.init(init_data), ()).await.unwrap();
    }
}<|MERGE_RESOLUTION|>--- conflicted
+++ resolved
@@ -182,11 +182,8 @@
                 evm_params.chain_id as _,
                 signer,
                 minter_address,
-<<<<<<< HEAD
+                fee_charge_address,
                 side == BridgeSide::Wrapped,
-=======
-                fee_charge_address,
->>>>>>> 95bd2856
             )
             .await
             .map_err(|e| e.to_string())?;
