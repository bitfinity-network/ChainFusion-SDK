--- conflicted
+++ resolved
@@ -56,16 +56,12 @@
     "bip39": "^3.1.0",
     "dotenv": "^16.4.5",
     "hdkey": "^2.1.0",
-<<<<<<< HEAD
+    "web3-utils": "^4.2.2",
+    "web3-validator": "^2.0.5",
     "viem": "2.x"
   },
   "peerDependencies": {
     "react": "^18.2.0",
     "react-dom": "^18.2.0"
-=======
-    "viem": "2.x",
-    "web3-utils": "^4.2.2",
-    "web3-validator": "^2.0.5"
->>>>>>> 9571d77c
   }
 }