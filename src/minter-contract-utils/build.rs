use std::collections::HashMap;
use std::io::ErrorKind;

<<<<<<< HEAD
use solidity_helper::SolidityContract;

fn main() {
    use solidity_helper::compile_solidity_contracts;
    let contracts =
        compile_solidity_contracts(None, None).expect("Should compile solidity smart contracts");
=======
use solidity_helper::error::SolidityHelperError;
use solidity_helper::{compile_solidity_contracts, SolidityContract};

fn main() -> anyhow::Result<()> {
    let contracts = match compile_solidity_contracts(None, None) {
        Ok(c) => c,
        Err(SolidityHelperError::IoError(err)) if err.kind() == ErrorKind::NotFound => {
            return Err(anyhow::anyhow!(
                "`forge` executable not found. Try installing forge with foundry: https://book.getfoundry.sh/getting-started/installation or check if it is present in the PATH"
            ))
        }
        Err(err) => {
            return Err(anyhow::anyhow!("Failed to compile solidity contracts: {err:?}"))
        }
    };

>>>>>>> 924ad075
    set_contract_code(
        &contracts,
        "WrappedToken",
        "BUILD_SMART_CONTRACT_WRAPPED_TOKEN_HEX_CODE",
    );
    set_contract_code(
        &contracts,
        "WrappedERC721",
        "BUILD_SMART_CONTRACT_WRAPPED_ERC721_HEX_CODE",
    );
    set_contract_code(
        &contracts,
        "BFTBridge",
        "BUILD_SMART_CONTRACT_BFT_BRIDGE_HEX_CODE",
    );
    set_contract_code(
        &contracts,
        "ERC721Bridge",
        "BUILD_SMART_CONTRACT_ERC721_BRIDGE_HEX_CODE",
    );
    set_deployed_contract_code(
        &contracts,
        "BFTBridge",
        "BUILD_SMART_CONTRACT_BFT_BRIDGE_DEPLOYED_HEX_CODE",
    );
    set_contract_code(
        &contracts,
        "UniswapV2Factory",
        "BUILD_SMART_CONTRACT_UNISWAP_FACTORY_HEX_CODE",
    );
    set_contract_code(
        &contracts,
        "UniswapV2ERC20",
        "BUILD_SMART_CONTRACT_UNISWAP_TOKEN_HEX_CODE",
    );
    set_contract_code(
        &contracts,
        "WatermelonToken",
        "BUILD_SMART_CONTRACT_TEST_WTM_HEX_CODE",
    );

    Ok(())
}

/// Loads the contract with the specified name
fn set_contract_code(
    contracts: &HashMap<String, SolidityContract>,
    contract_name: &str,
    env_var: &str,
) {
    let contract_hex = &get_solidity_contract(contracts, contract_name).bytecode_hex;

    set_var(env_var, contract_hex);
}

/// Loads the deployed contract bytecode with the specified name
fn set_deployed_contract_code(
    contracts: &HashMap<String, SolidityContract>,
    contract_name: &str,
    env_var: &str,
) {
    let deployed_contract_hex =
        &get_solidity_contract(contracts, contract_name).deployed_bytecode_hex;

    set_var(env_var, deployed_contract_hex);
}

fn get_solidity_contract<'a>(
    contracts: &'a HashMap<String, SolidityContract>,
    contract_name: &str,
) -> &'a SolidityContract {
    contracts
        .get(contract_name)
        .unwrap_or_else(|| panic!("Cannot find the {contract_name} contract"))
}

// this sets a compile time variable
fn set_var(key: &str, value: &str) {
    println!("cargo:rustc-env={key}={value}");
}<|MERGE_RESOLUTION|>--- conflicted
+++ resolved
@@ -1,14 +1,6 @@
 use std::collections::HashMap;
 use std::io::ErrorKind;
 
-<<<<<<< HEAD
-use solidity_helper::SolidityContract;
-
-fn main() {
-    use solidity_helper::compile_solidity_contracts;
-    let contracts =
-        compile_solidity_contracts(None, None).expect("Should compile solidity smart contracts");
-=======
 use solidity_helper::error::SolidityHelperError;
 use solidity_helper::{compile_solidity_contracts, SolidityContract};
 
@@ -25,7 +17,6 @@
         }
     };
 
->>>>>>> 924ad075
     set_contract_code(
         &contracts,
         "WrappedToken",
