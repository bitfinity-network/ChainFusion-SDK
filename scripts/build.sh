--- conflicted
+++ resolved
@@ -136,11 +136,8 @@
         build_canister "icrc2-minter" "export-api" "icrc2-minter.wasm" "icrc2-minter"
         build_canister "erc20-minter" "export-api" "erc20-minter.wasm" "erc20-minter"
         build_canister "btc-bridge" "export-api" "btc-bridge.wasm" "btc-bridge"
-<<<<<<< HEAD
         build_canister "btc-nft-bridge" "export-api" "btc-nft-bridge.wasm" "btc-nft-bridge"
-=======
         build_canister "rune-bridge" "export-api" "rune-bridge.wasm" "rune-bridge"
->>>>>>> ecf36c63
 
         # Build tools
         build_create_bft_bridge_tool
