[workspace]
members = [
    "src/create_bft_bridge_tool",
    "src/minter-contract-utils",
    "src/integration-tests",
    "src/icrc2-minter",
    "src/erc20-minter",
    "src/solidity-helper",
    "src/btc-bridge",
    "src/rune-bridge",
]
resolver = "2"

[workspace.package]
version = "0.2.0"
edition = "2021"

[workspace.dependencies]
anyhow = "1.0"
async-recursion = "1.0.4"
async-trait = "0.1"
bitcoin = "0.31"
candid = { version = "0.10", features = ["value"] }
clap = { version = "4", features = ["derive"] }
did = { git = "https://github.com/bitfinity-network/bitfinity-evm-sdk", package = "did", tag = "v0.22.x" }
env_logger = { version = "0.11", default-features = false }
eth-signer = { git = "https://github.com/bitfinity-network/bitfinity-evm-sdk", package = "eth-signer", tag = "v0.22.x" }
ethereum-json-rpc-client = { git = "https://github.com/bitfinity-network/bitfinity-evm-sdk", package = "ethereum-json-rpc-client", tag = "v0.22.x" }
ethereum-types = "0.14"
ethers-core = "2.0"
evm-canister-client = { git = "https://github.com/bitfinity-network/bitfinity-evm-sdk", package = "evm-canister-client", tag = "v0.22.x" }
icrc-client = { git = "https://github.com/bitfinity-network/bitfinity-evm-sdk", package = "icrc-client", tag = "v0.22.x" }
futures = { version = "0.3", default-features = false }
hex = "0.4"
ic-agent = "0.34"
ic-utils = "0.34"
ic-btc-interface = "0.2"
ic-canister = { git = "https://github.com/bitfinity-network/canister-sdk", package = "ic-canister", tag = "v0.17.x" }
ic-canister-client = { git = "https://github.com/bitfinity-network/canister-sdk", package = "ic-canister-client", tag = "v0.17.x" }
ic-exports = { git = "https://github.com/bitfinity-network/canister-sdk", package = "ic-exports", tag = "v0.17.x" }
ic-log = { git = "https://github.com/bitfinity-network/canister-sdk", package = "ic-log", tag = "v0.17.x" }
ic-metrics = { git = "https://github.com/bitfinity-network/canister-sdk", package = "ic-metrics", tag = "v0.17.x", features = [
    "export-api",
] }
ic-stable-structures = { git = "https://github.com/bitfinity-network/canister-sdk", package = "ic-stable-structures", tag = "v0.17.x" }
ic-storage = { git = "https://github.com/bitfinity-network/canister-sdk", package = "ic-storage", tag = "v0.17.x" }
ic-task-scheduler = { git = "https://github.com/bitfinity-network/canister-sdk", package = "ic-task-scheduler", tag = "v0.17.x" }
ic-test-utils = { git = "https://github.com/bitfinity-network/canister-sdk", package = "ic-test-utils", tag = "v0.17.x" }
jsonrpc-core = "18.0"
log = "0.4"
minter-client = { git = "https://github.com/bitfinity-network/bitfinity-evm-sdk", package = "minter-client", tag = "v0.22.x" }
minter-did = { git = "https://github.com/bitfinity-network/bitfinity-evm-sdk", package = "minter-did", tag = "v0.22.x" }
mockall = "0.12"
num-bigint = "0.4"
num-traits = "0.2"
once_cell = "1.16"
ord-rs = { git = "https://github.com/bitfinity-network/ord-rs", tag = "v0.1.2" }
ordinals = "0.0.7"
rand = { version = "0.8", features = ["std_rng", "small_rng"] }
reqwest = { version = "0.12", default-features = false }
serde = "1.0"
<<<<<<< HEAD
serde_bytes = "0.11"
=======
serde_bytes = "0.11.14"
>>>>>>> 5d6e5e4e
serde_json = "1.0"
signature-verification-canister-client = { git = "https://github.com/bitfinity-network/bitfinity-evm-sdk", package = "signature-verification-canister-client", tag = "v0.22.x" }
thiserror = "1.0"
tokio = { version = "1.36", features = ["macros", "rt"] }
vergen = { version = "8.3", default-features = false, features = [
    "build",
    "cargo",
    "git",
    "gitcl",
    "rustc",
] }


# state machine tests deps
ic-config = { git = "https://github.com/dfinity/ic.git", tag = "release-2024-04-17_23-01-base" }
ic-base-types = { git = "https://github.com/dfinity/ic.git", tag = "release-2024-04-17_23-01-base" }
ic-bitcoin-canister-mock = { git = "https://github.com/dfinity/ic.git", tag = "release-2024-04-17_23-01-base" }
ic-canisters-http-types = { git = "https://github.com/dfinity/ic.git", tag = "release-2024-04-17_23-01-base" }
ic-ckbtc-kyt = { git = "https://github.com/dfinity/ic.git", tag = "release-2024-04-17_23-01-base" }
ic-ckbtc-minter = { git = "https://github.com/dfinity/ic.git", tag = "release-2024-04-17_23-01-base" }
ic-icrc1-ledger = { git = "https://github.com/dfinity/ic.git", tag = "release-2024-04-17_23-01-base" }
ic-management-canister-types = { git = "https://github.com/dfinity/ic.git", tag = "release-2024-04-17_23-01-base" }
ic-state-machine-tests = { git = "https://github.com/dfinity/ic.git", tag = "release-2024-04-17_23-01-base" }

[profile.dev]
debug = false

# Set the settings for all dependencies (but not this crate itself or any workspace member).
# This includes build dependencies.
# Level range is from 0 (default for dev) to 3 (default for release)
[profile.dev.package."*"]
opt-level = 2

# Set the settings for build scripts and proc-macros.
[profile.dev.build-override]
opt-level = 2

[profile.release]
#opt-level = "z"
lto = true
codegen-units = 1<|MERGE_RESOLUTION|>--- conflicted
+++ resolved
@@ -59,11 +59,7 @@
 rand = { version = "0.8", features = ["std_rng", "small_rng"] }
 reqwest = { version = "0.12", default-features = false }
 serde = "1.0"
-<<<<<<< HEAD
 serde_bytes = "0.11"
-=======
-serde_bytes = "0.11.14"
->>>>>>> 5d6e5e4e
 serde_json = "1.0"
 signature-verification-canister-client = { git = "https://github.com/bitfinity-network/bitfinity-evm-sdk", package = "signature-verification-canister-client", tag = "v0.22.x" }
 thiserror = "1.0"
