[workspace]
members = [
    "src/bitfinity-benchmark",
    "src/btc-bridge",
    "src/btc-nft-bridge",
    "src/create_bft_bridge_tool",
    "src/erc20-minter",
    "src/erc721-minter",
    "src/icrc2-minter",
    "src/inscriber",
    "src/integration-tests",
    "src/minter-contract-utils",
    "src/rune-bridge",
    "src/solidity-helper",
]
resolver = "2"

[workspace.package]
version = "0.2.0"
edition = "2021"

[workspace.dependencies]
anyhow = "1.0"
async-trait = "0.1"
bitcoin = "0.31"
bitcoincore-rpc = "0.18"
candid = { version = "0.10", features = ["value"] }
clap = { version = "4", features = ["derive"] }
<<<<<<< HEAD
did = { git = "https://github.com/bitfinity-network/bitfinity-evm-sdk", package = "did", tag = "v0.18.x" }
dirs = "5"
=======
did = { git = "https://github.com/bitfinity-network/bitfinity-evm-sdk", package = "did", tag = "v0.20.x" }
>>>>>>> de66361b
env_logger = { version = "0.11", default-features = false }
eth-signer = { git = "https://github.com/bitfinity-network/bitfinity-evm-sdk", package = "eth-signer", tag = "v0.20.x" }
ethereum-json-rpc-client = { git = "https://github.com/bitfinity-network/bitfinity-evm-sdk", package = "ethereum-json-rpc-client", tag = "v0.20.x" }
ethereum-types = "0.14"
ethers-core = "2.0"
<<<<<<< HEAD
evm-canister-client = { git = "https://github.com/bitfinity-network/bitfinity-evm-sdk", package = "evm-canister-client", tag = "v0.18.x" }
=======
evm-canister-client = { git = "https://github.com/bitfinity-network/bitfinity-evm-sdk", package = "evm-canister-client", tag = "v0.20.x" }
icrc-client = { git = "https://github.com/bitfinity-network/bitfinity-evm-sdk", package = "icrc-client", tag = "v0.20.x" }
>>>>>>> de66361b
futures = { version = "0.3", default-features = false }
hex = "0.4"
ic-agent = "0.34"
ic-utils = "0.34"
ic-btc-interface = "0.2"
ic-canister = { git = "https://github.com/bitfinity-network/canister-sdk", package = "ic-canister", tag = "v0.16.x" }
ic-canister-client = { git = "https://github.com/bitfinity-network/canister-sdk", package = "ic-canister-client", tag = "v0.16.x" }
ic-crypto-getrandom-for-wasm = { git = "https://github.com/bitfinity-network/canister-sdk", package = "ic-crypto-getrandom-for-wasm", tag = "v0.16.x" }
ic-exports = { git = "https://github.com/bitfinity-network/canister-sdk", package = "ic-exports", tag = "v0.16.x" }
ic-helpers = { git = "https://github.com/bitfinity-network/canister-sdk", package = "ic-helpers", tag = "v0.16.x" }
ic-log = { git = "https://github.com/bitfinity-network/canister-sdk", package = "ic-log", tag = "v0.16.x" }
ic-metrics = { git = "https://github.com/bitfinity-network/canister-sdk", package = "ic-metrics", tag = "v0.16.x", features = [
    "export-api",
] }
ic-stable-structures = { git = "https://github.com/bitfinity-network/canister-sdk", package = "ic-stable-structures", tag = "v0.16.x" }
ic-storage = { git = "https://github.com/bitfinity-network/canister-sdk", package = "ic-storage", tag = "v0.16.x" }
ic-task-scheduler = { git = "https://github.com/bitfinity-network/canister-sdk", package = "ic-task-scheduler", tag = "v0.16.x" }
ic-test-utils = { git = "https://github.com/bitfinity-network/canister-sdk", package = "ic-test-utils", tag = "v0.16.x" }
icrc-client = { git = "https://github.com/bitfinity-network/bitfinity-evm-sdk", package = "icrc-client", tag = "v0.18.x" }
jsonrpc-core = "18.0"
k256 = { version = "0.13", features = ["ecdsa"] }
log = "0.4"
minter-client = { git = "https://github.com/bitfinity-network/bitfinity-evm-sdk", package = "minter-client", tag = "v0.20.x" }
minter-did = { git = "https://github.com/bitfinity-network/bitfinity-evm-sdk", package = "minter-did", tag = "v0.20.x" }
mockall = "0.12"
once_cell = "1.16"
ord-rs = { git = "https://github.com/bitfinity-network/ord-rs", tag = "v0.1.3" }
ordinals = "0.0.7"
rand = { version = "0.8", features = ["std_rng", "small_rng"] }
reqwest = { version = "0.12", default-features = false }
rlp = "0.5"
serde = "1.0"
serde_bytes = "0.11"
serde_json = "1.0"
<<<<<<< HEAD
sha2 = "0.10"
signature-verification-canister-client = { git = "https://github.com/bitfinity-network/bitfinity-evm-sdk", package = "signature-verification-canister-client", tag = "v0.18.x" }
=======
signature-verification-canister-client = { git = "https://github.com/bitfinity-network/bitfinity-evm-sdk", package = "signature-verification-canister-client", tag = "v0.20.x" }
>>>>>>> de66361b
thiserror = "1.0"
tokio = { version = "1.36", features = ["macros", "rt"] }
vergen = { version = "8.3", default-features = false, features = [
    "build",
    "cargo",
    "git",
    "gitcl",
    "rustc",
] }

[profile.dev]
debug = false

# Set the settings for all dependencies (but not this crate itself or any workspace member).
# This includes build dependencies.
# Level range is from 0 (default for dev) to 3 (default for release)
[profile.dev.package."*"]
opt-level = 2

# Set the settings for build scripts and proc-macros.
[profile.dev.build-override]
opt-level = 2

[profile.release]
#opt-level = "z"
lto = true
codegen-units = 1<|MERGE_RESOLUTION|>--- conflicted
+++ resolved
@@ -26,23 +26,14 @@
 bitcoincore-rpc = "0.18"
 candid = { version = "0.10", features = ["value"] }
 clap = { version = "4", features = ["derive"] }
-<<<<<<< HEAD
-did = { git = "https://github.com/bitfinity-network/bitfinity-evm-sdk", package = "did", tag = "v0.18.x" }
+did = { git = "https://github.com/bitfinity-network/bitfinity-evm-sdk", package = "did", tag = "v0.20.x" }
 dirs = "5"
-=======
-did = { git = "https://github.com/bitfinity-network/bitfinity-evm-sdk", package = "did", tag = "v0.20.x" }
->>>>>>> de66361b
 env_logger = { version = "0.11", default-features = false }
 eth-signer = { git = "https://github.com/bitfinity-network/bitfinity-evm-sdk", package = "eth-signer", tag = "v0.20.x" }
 ethereum-json-rpc-client = { git = "https://github.com/bitfinity-network/bitfinity-evm-sdk", package = "ethereum-json-rpc-client", tag = "v0.20.x" }
 ethereum-types = "0.14"
 ethers-core = "2.0"
-<<<<<<< HEAD
-evm-canister-client = { git = "https://github.com/bitfinity-network/bitfinity-evm-sdk", package = "evm-canister-client", tag = "v0.18.x" }
-=======
 evm-canister-client = { git = "https://github.com/bitfinity-network/bitfinity-evm-sdk", package = "evm-canister-client", tag = "v0.20.x" }
-icrc-client = { git = "https://github.com/bitfinity-network/bitfinity-evm-sdk", package = "icrc-client", tag = "v0.20.x" }
->>>>>>> de66361b
 futures = { version = "0.3", default-features = false }
 hex = "0.4"
 ic-agent = "0.34"
@@ -61,7 +52,7 @@
 ic-storage = { git = "https://github.com/bitfinity-network/canister-sdk", package = "ic-storage", tag = "v0.16.x" }
 ic-task-scheduler = { git = "https://github.com/bitfinity-network/canister-sdk", package = "ic-task-scheduler", tag = "v0.16.x" }
 ic-test-utils = { git = "https://github.com/bitfinity-network/canister-sdk", package = "ic-test-utils", tag = "v0.16.x" }
-icrc-client = { git = "https://github.com/bitfinity-network/bitfinity-evm-sdk", package = "icrc-client", tag = "v0.18.x" }
+icrc-client = { git = "https://github.com/bitfinity-network/bitfinity-evm-sdk", package = "icrc-client", tag = "v0.20.x" }
 jsonrpc-core = "18.0"
 k256 = { version = "0.13", features = ["ecdsa"] }
 log = "0.4"
@@ -77,12 +68,8 @@
 serde = "1.0"
 serde_bytes = "0.11"
 serde_json = "1.0"
-<<<<<<< HEAD
 sha2 = "0.10"
-signature-verification-canister-client = { git = "https://github.com/bitfinity-network/bitfinity-evm-sdk", package = "signature-verification-canister-client", tag = "v0.18.x" }
-=======
 signature-verification-canister-client = { git = "https://github.com/bitfinity-network/bitfinity-evm-sdk", package = "signature-verification-canister-client", tag = "v0.20.x" }
->>>>>>> de66361b
 thiserror = "1.0"
 tokio = { version = "1.36", features = ["macros", "rt"] }
 vergen = { version = "8.3", default-features = false, features = [
