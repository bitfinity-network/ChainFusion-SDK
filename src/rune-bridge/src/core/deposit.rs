use std::cell::RefCell;
use std::collections::HashMap;
use std::ops::ControlFlow;
use std::rc::Rc;
use std::sync::atomic::{AtomicU32, Ordering};
use std::time::Duration;

use bitcoin::hashes::Hash;
use bitcoin::{Address, Network};
use candid::{CandidType, Deserialize};
use did::{H160, H256};
use eth_signer::sign_strategy::TransactionSigner;
use ic_exports::ic_cdk::api::management_canister::bitcoin::{GetUtxosResponse, Utxo};
use ic_exports::ic_kit::ic;
use ic_stable_structures::CellStructure;
use ic_task_scheduler::scheduler::TaskScheduler;
use ic_task_scheduler::task::TaskOptions;
use minter_contract_utils::operation_store::MinterOperationId;
use minter_did::id256::Id256;
use minter_did::order::{MintOrder, SignedMintOrder};

use crate::canister::{get_operations_store, get_scheduler, get_state};
use crate::core::index_provider::{OrdIndexProvider, RuneIndexProvider};
use crate::core::utxo_provider::{IcUtxoProvider, UtxoProvider};
use crate::interface::DepositError;
use crate::key::BtcSignerType;
use crate::operation::{OperationState, RuneOperationStore};
use crate::rune_info::{RuneInfo, RuneName};
use crate::scheduler::{PersistentScheduler, RuneBridgeTask};
use crate::state::State;

static NONCE: AtomicU32 = AtomicU32::new(0);

#[derive(Debug, Clone, CandidType, Deserialize)]
pub enum DepositRequestStatus {
    /// Deposit request received but is not yet executed.
    Scheduled,
    /// No utxos containing runes found at the deposit address. Waiting for the utxos to be mined
    /// into a block.
    WaitingForInputs {
        requested_at: u64,
        current_ts: u64,
        next_retry_at: u64,
        waiting_until: u64,
        block_height: u32,
    },
    /// No utxos containing runes found at the deposit address. Deposit operation is cancelled.
    NothingToDeposit {
        block_height: u32,
    },
    /// Utxos with runes are found at the deposit address, but are not confirmed yet. Deposit will
    /// proceed after enough confirmations are received.
    WaitingForConfirmations {
        utxos: Vec<Utxo>,
        current_min_confirmations: u32,
        required_confirmations: u32,
        block_height: u32,
    },
    InvalidAmounts {
        requested_amounts: HashMap<RuneName, u128>,
        actual_amounts: HashMap<RuneName, u128>,
    },
    /// Mint orders are signed by the canister but are not sent to the BftBridge. The user may attempt
    /// to send them by themselves or wait for the canister to retry the operation.
    MintOrdersCreated {
        orders: Vec<MintOrderDetails>,
    },
    Minted {
        amounts: Vec<(RuneName, u128, H256)>,
    },
    InternalError {
        details: String,
    },
}

#[derive(Debug, Clone, CandidType, Deserialize)]
pub struct MintOrderDetails {
    rune_name: RuneName,
    amount: u128,
    status: MintOrderStatus,
}

#[derive(Debug, Clone, CandidType, Deserialize)]
pub enum MintOrderStatus {
    Created {
        mint_order: SignedMintOrder,
        nonce: u32,
    },
    Sent {
        mint_order: SignedMintOrder,
        nonce: u32,
        tx_id: H256,
    },
    Completed {
        tx_id: H256,
    },
}

#[derive(Debug, Clone, CandidType, Deserialize)]
pub struct RuneDepositPayload {
    pub dst_address: H160,
    pub erc20_address: H160,
    pub requested_amounts: Option<HashMap<RuneName, u128>>,
    pub request_ts: u64,
    pub status: DepositRequestStatus,
}

impl RuneDepositPayload {
    fn with_status(self, new_status: DepositRequestStatus) -> Self {
        Self {
            status: new_status,
            ..self
        }
    }

    pub fn is_complete(&self) -> bool {
        matches!(
            self.status,
            DepositRequestStatus::NothingToDeposit { .. }
                | DepositRequestStatus::InvalidAmounts { .. }
                | DepositRequestStatus::Minted { .. }
                | DepositRequestStatus::InternalError { .. }
        )
    }
}

pub(crate) struct RuneDeposit<
    UTXO: UtxoProvider = IcUtxoProvider,
    INDEX: RuneIndexProvider = OrdIndexProvider,
> {
    state: Rc<RefCell<State>>,
    scheduler: Rc<RefCell<PersistentScheduler>>,
    network: Network,
    signer: BtcSignerType,
    utxo_provider: UTXO,
    index_provider: INDEX,
    operation_store: RuneOperationStore,
}

impl RuneDeposit<IcUtxoProvider, OrdIndexProvider> {
    pub fn new(state: Rc<RefCell<State>>, scheduler: Rc<RefCell<PersistentScheduler>>) -> Self {
        let state_ref = state.borrow();

        let network = state_ref.network();
        let ic_network = state_ref.ic_btc_network();
        let indexer_url = state_ref.indexer_url();
        let signer = state_ref.btc_signer();

        drop(state_ref);

        Self {
            state,
            scheduler,
            network,
            signer,
            utxo_provider: IcUtxoProvider::new(ic_network),
            index_provider: OrdIndexProvider::new(indexer_url),
            operation_store: get_operations_store(),
        }
    }

    pub fn get() -> Self {
        Self::new(get_state(), get_scheduler())
    }
}

impl<UTXO: UtxoProvider, INDEX: RuneIndexProvider> RuneDeposit<UTXO, INDEX> {
    pub fn create_deposit_request(
        &mut self,
        dst_address: H160,
        erc20_address: H160,
        amounts: Option<HashMap<RuneName, u128>>,
    ) -> MinterOperationId {
        let id = self.operation_store.new_operation(
            dst_address.clone(),
<<<<<<< HEAD
            RuneDepositPayload {
                dst_address,
                erc20_address,
=======
            OperationState::Deposit(RuneDepositPayload {
                dst_address: dst_address.clone(),
>>>>>>> 1091eeaf
                requested_amounts: amounts,
                request_ts: ic::time(),
                status: DepositRequestStatus::Scheduled,
            }),
        );

        log::trace!(
            "New deposit operation requested for address {}. Operation id: {id}.",
            hex::encode(dst_address.0)
        );

        id
    }

    pub async fn process_deposit_request(&mut self, request_id: MinterOperationId) {
        loop {
            let Some(request) = self.operation_store.get(request_id) else {
                log::error!("Deposit request {request_id} was not found in the request store.");
                return;
            };

            let OperationState::Deposit(payload) = request else {
                log::error!("Request {request_id} was found but is not a deposit request.");
                return;
            };

            log::trace!(
                "Executing deposit operation {request_id} with status {:?}.",
                payload.status
            );

            if let ControlFlow::Break(_) = self.execute_request_step(request_id, payload).await {
                return;
            }
        }
    }

    pub fn complete_mint_request(&mut self, dst_address: H160, order_nonce: u32) {
        let requests = self.operation_store.get_for_address(&dst_address);
        for (request_id, request) in requests {
            if let OperationState::Deposit(payload) = request {
                if let DepositRequestStatus::MintOrdersCreated { mut orders } =
                    payload.status.clone()
                {
                    let mut is_updated = false;
                    for order in &mut orders {
                        if let MintOrderStatus::Sent { nonce, tx_id, .. } = &mut order.status {
                            if *nonce == order_nonce {
                                order.status = MintOrderStatus::Completed {
                                    tx_id: tx_id.clone(),
                                };
                                is_updated = true;
                            }
                        }
                    }

                    if is_updated {
                        if orders.iter().all(|order_info| {
                            matches!(order_info.status, MintOrderStatus::Completed { .. })
                        }) {
                            self.complete_deposit_request(request_id, payload, orders)
                        } else {
                            self.operation_store
                                .update(request_id, OperationState::Deposit(payload));
                        }

                        break;
                    }
                }
            }
        }
    }

    fn complete_deposit_request(
        &mut self,
        request_id: MinterOperationId,
        request: RuneDepositPayload,
        orders: Vec<MintOrderDetails>,
    ) {
        self.update_request_status(request_id, request, DepositRequestStatus::Minted { amounts: orders.into_iter().map(|order_details| {
            let name = order_details.rune_name;
            let amount = order_details.amount;
            let tx_id = match order_details.status {
                MintOrderStatus::Completed { tx_id } => tx_id,
                s => {
                    log::error!("Invalid state of the mint order when completing deposit request: {s:?}");
                    H256::default()
                },
            };

            (name, amount, tx_id)
        }).collect() })
    }

    async fn execute_request_step(
        &mut self,
        request_id: MinterOperationId,
        request: RuneDepositPayload,
    ) -> ControlFlow<(), ()> {
        match request.status.clone() {
            DepositRequestStatus::Scheduled
            | DepositRequestStatus::WaitingForInputs { .. }
            | DepositRequestStatus::WaitingForConfirmations { .. } => {
                self.prepare_mint_orders(request_id, request).await
            }
            DepositRequestStatus::NothingToDeposit { .. } => ControlFlow::Break(()),
            DepositRequestStatus::InvalidAmounts { .. } => ControlFlow::Break(()),
            DepositRequestStatus::MintOrdersCreated { orders } => {
                let mut updated = vec![];
                let mut has_changes = false;
                for order_info in orders {
                    let MintOrderDetails {
                        rune_name,
                        amount,
                        status,
                    } = order_info;
                    if let MintOrderStatus::Created { mint_order, nonce } = status {
                        if let Ok(tx_id) = self.send_mint_order(&mint_order).await {
                            updated.push(MintOrderDetails {
                                status: MintOrderStatus::Sent {
                                    mint_order,
                                    tx_id,
                                    nonce,
                                },
                                rune_name,
                                amount,
                            });
                            has_changes = true;

                            continue;
                        }
                    }

                    updated.push(MintOrderDetails {
                        rune_name,
                        amount,
                        status,
                    });
                }

                if has_changes {
                    self.update_request_status(
                        request_id,
                        request,
                        DepositRequestStatus::MintOrdersCreated { orders: updated },
                    );
                }

                ControlFlow::Break(())
            }
            DepositRequestStatus::Minted { .. } => ControlFlow::Break(()),
            DepositRequestStatus::InternalError { .. } => ControlFlow::Break(()),
        }
    }

    async fn prepare_mint_orders(
        &mut self,
        request_id: MinterOperationId,
        request: RuneDepositPayload,
    ) -> ControlFlow<(), ()> {
        log::trace!("Preparing mint orders for operation {request_id}");

        let dst_address = &request.dst_address;
        let transit_address = self.get_transit_address(dst_address).await;

        let utxos_response = match self.get_deposit_utxos(&transit_address).await {
            Ok(utxos_response) if utxos_response.utxos.is_empty() => {
                self.wait_for_inputs(
                    request_id,
                    DepositRequestStatus::NothingToDeposit {
                        block_height: utxos_response.tip_height,
                    },
                );

                return ControlFlow::Break(());
            }
            Ok(utxos_response) => utxos_response,
            Err(err) => {
                self.wait_for_inputs(
                    request_id,
                    DepositRequestStatus::InternalError {
                        details: format!("{err:?}"),
                    },
                );
                return ControlFlow::Break(());
            }
        };

        match self.validate_utxo_confirmations(&utxos_response) {
            Ok(_) => {}
            Err(min_confirmations) => {
                self.wait_for_confirmations(request_id, utxos_response, min_confirmations);
                return ControlFlow::Break(());
            }
        }

        let utxos = utxos_response.utxos;

        let (rune_info_amounts, used_utxos) = match self
            .get_mint_amounts(&utxos, &request.requested_amounts)
            .await
        {
            Ok((amounts, _)) if amounts.is_empty() => {
                log::trace!("No runes found in the input utxos for request {request_id}.");

                self.wait_for_inputs(
                    request_id,
                    DepositRequestStatus::NothingToDeposit {
                        block_height: utxos_response.tip_height,
                    },
                );
                return ControlFlow::Break(());
            }
            Ok(v) => v,
            Err(err) => {
                self.wait_for_inputs(
                    request_id,
                    DepositRequestStatus::InternalError {
                        details: format!("{err:?}"),
                    },
                );
                return ControlFlow::Break(());
            }
        };

        log::trace!(
            "Found runes {:?} in utxos: {:?}",
            rune_info_amounts,
            used_utxos
        );

        if self.has_used_utxos(&used_utxos) {
            self.wait_for_inputs(
                request_id,
                DepositRequestStatus::InternalError {
                    details: "Utxos were consumed concurrently.".to_string(),
                },
            );
            return ControlFlow::Break(());
        }

        let mint_order_details = match self
            .create_mint_orders(
                &request.dst_address,
                &request.erc20_address,
                &rune_info_amounts,
            )
            .await
        {
            Ok(v) => v,
            Err(err) => {
                self.wait_for_inputs(
                    request_id,
                    DepositRequestStatus::InternalError {
                        details: format!("Failed to create a mint order: {err:?}"),
                    },
                );
                return ControlFlow::Break(());
            }
        };

        self.update_request_status(
            request_id,
            request,
            DepositRequestStatus::MintOrdersCreated {
                orders: mint_order_details,
            },
        );
        self.mark_used_utxos(&used_utxos, &transit_address);

        ControlFlow::Continue(())
    }

    fn wait_for_inputs(
        &mut self,
        request_id: MinterOperationId,
        bail_status: DepositRequestStatus,
    ) {
        let Some(request) = self.operation_store.get(request_id) else {
            log::error!("Deposit request {request_id} was unexpectedly removed from the store.");
            return;
        };

        let OperationState::Deposit(payload) = request else {
            log::error!("Request {request_id} is found but is not a deposit request.");
            return;
        };

        if self.is_request_timed_out(&payload) {
            self.update_request_status(request_id, payload, bail_status);
        } else {
            let block_height =
                if let DepositRequestStatus::NothingToDeposit { block_height } = bail_status {
                    block_height
                } else if let DepositRequestStatus::WaitingForInputs { block_height, .. } =
                    payload.status
                {
                    block_height
                } else {
                    0
                };

            self.update_request_status(
                request_id,
                payload.clone(),
                DepositRequestStatus::WaitingForInputs {
                    requested_at: payload.request_ts,
                    current_ts: ic::time(),
                    next_retry_at: ic::time() + self.deposit_retry_interval().as_nanos() as u64,
                    waiting_until: payload.request_ts + self.request_timeout().as_nanos() as u64,
                    block_height,
                },
            );

            self.reschedule_request(request_id);
        }
    }

    fn is_request_timed_out(&self, request: &RuneDepositPayload) -> bool {
        ic::time() > request.request_ts + self.request_timeout().as_nanos() as u64
    }

    fn request_timeout(&self) -> Duration {
        const REQUEST_TIME_OUT: Duration = Duration::from_secs(60 * 60 * 24);
        REQUEST_TIME_OUT
    }

    fn deposit_retry_interval(&self) -> Duration {
        const RETRY_INTERVAL: Duration = Duration::from_secs(60 * 5);
        RETRY_INTERVAL
    }

    fn min_confirmations(&self) -> u32 {
        self.state.borrow().min_confirmations()
    }

    fn wait_for_confirmations(
        &mut self,
        request_id: MinterOperationId,
        utxos_response: GetUtxosResponse,
        current_min_confirmations: u32,
    ) {
        let Some(request) = self.operation_store.get(request_id) else {
            log::error!("Deposit request {request_id} was unexpectedly removed from the store.");
            return;
        };

        let OperationState::Deposit(payload) = request else {
            log::error!("Request {request_id} is found but is not a deposit request.");
            return;
        };

        self.update_request_status(
            request_id,
            payload,
            DepositRequestStatus::WaitingForConfirmations {
                utxos: utxos_response.utxos,
                current_min_confirmations,
                required_confirmations: self.min_confirmations(),
                block_height: utxos_response.tip_height,
            },
        );

        self.reschedule_request(request_id);
    }

    fn reschedule_request(&self, request_id: MinterOperationId) {
        self.scheduler.borrow_mut().append_task(
            RuneBridgeTask::Deposit(request_id).into_scheduled(
                TaskOptions::new()
                    .with_max_retries_policy(1)
                    .with_fixed_backoff_policy(self.deposit_retry_interval().as_secs() as u32),
            ),
        );
    }

    fn get_nonce(&self) -> u32 {
        NONCE.fetch_add(1, Ordering::Relaxed)
    }

    fn update_request_status(
        &mut self,
        request_id: MinterOperationId,
        request: RuneDepositPayload,
        new_status: DepositRequestStatus,
    ) {
        let updated_request = request.with_status(new_status);
        log::trace!("Changing status of deposit request: {request_id}: {updated_request:?}");
        self.operation_store
            .update(request_id, OperationState::Deposit(updated_request));
    }

    pub async fn get_deposit_utxos(
        &self,
        transit_address: &Address,
    ) -> Result<GetUtxosResponse, DepositError> {
        let mut utxo_response = self.utxo_provider.get_utxos(transit_address).await?;

        log::trace!(
            "Found {} utxos at address {transit_address}: {:?}.",
            utxo_response.utxos.len(),
            utxo_response.utxos
        );

        self.filter_out_used_utxos(&mut utxo_response);

        log::trace!(
            "Utxos at address {transit_address} after filtering out used utxos: {:?}",
            utxo_response.utxos
        );

        Ok(utxo_response)
    }

    async fn get_transit_address(&self, eth_address: &H160) -> Address {
        self.signer
            .get_transit_address(eth_address, self.network)
            .await
    }

    fn validate_utxo_confirmations(&self, utxo_info: &GetUtxosResponse) -> Result<(), u32> {
        let min_confirmations = self.state.borrow().min_confirmations();
        let utxo_min_confirmations = utxo_info
            .utxos
            .iter()
            .map(|utxo| utxo_info.tip_height - utxo.height + 1)
            .min()
            .unwrap_or_default();

        if min_confirmations > utxo_min_confirmations {
            Err(utxo_min_confirmations)
        } else {
            log::trace!(
                "Current utxo confirmations {} satisfies minimum {}. Proceeding.",
                utxo_min_confirmations,
                min_confirmations
            );
            Ok(())
        }
    }

    async fn fill_rune_infos(
        &self,
        rune_amounts: &HashMap<RuneName, u128>,
    ) -> Option<Vec<(RuneInfo, u128)>> {
        match self.fill_rune_infos_from_state(rune_amounts) {
            Some(v) => Some(v),
            None => self.fill_rune_infos_from_indexer(rune_amounts).await,
        }
    }

    fn fill_rune_infos_from_state(
        &self,
        rune_amounts: &HashMap<RuneName, u128>,
    ) -> Option<Vec<(RuneInfo, u128)>> {
        let state = self.state.borrow();
        let runes = state.runes();
        let mut infos = vec![];
        for (rune_name, amount) in rune_amounts {
            infos.push((*runes.get(rune_name)?, *amount));
        }

        Some(infos)
    }

    async fn fill_rune_infos_from_indexer(
        &self,
        rune_amounts: &HashMap<RuneName, u128>,
    ) -> Option<Vec<(RuneInfo, u128)>> {
        let rune_list = self.index_provider.get_rune_list().await.ok()?;
        let runes: HashMap<RuneName, RuneInfo> = rune_list
            .iter()
            .map(|(rune_id, spaced_rune, decimals)| {
                (
                    spaced_rune.rune.into(),
                    RuneInfo {
                        name: spaced_rune.rune.into(),
                        decimals: *decimals,
                        block: rune_id.block,
                        tx: rune_id.tx,
                    },
                )
            })
            .collect();
        let mut infos = vec![];
        for (rune_name, amount) in rune_amounts {
            match runes.get(rune_name) {
                Some(v) => infos.push((*v, *amount)),
                None => {
                    log::error!("Ord indexer didn't return a rune information for rune {rune_name} that was present in an UTXO");
                    return None;
                }
            }
        }

        self.state.borrow_mut().update_rune_list(runes);

        Some(infos)
    }

    async fn create_mint_order(
        &self,
        eth_address: &H160,
        erc20_address: &H160,
        amount: u128,
        rune_info: RuneInfo,
        nonce: u32,
    ) -> Result<SignedMintOrder, DepositError> {
        log::trace!("preparing mint order");

        let (signer, mint_order) = {
            let state_ref = self.state.borrow();

            let sender_chain_id = state_ref.btc_chain_id();
            let sender = Id256::from_evm_address(eth_address, sender_chain_id);
            let src_token = Id256::from(rune_info.id());

            let recipient_chain_id = state_ref.erc20_chain_id();

            let mint_order = MintOrder {
                amount: amount.into(),
                sender,
                src_token,
                recipient: eth_address.clone(),
                dst_token: erc20_address.clone(),
                nonce,
                sender_chain_id,
                recipient_chain_id,
                name: rune_info.name_array(),
                symbol: rune_info.symbol_array(),
                decimals: rune_info.decimals(),
                approve_spender: Default::default(),
                approve_amount: Default::default(),
                fee_payer: H160::default(),
            };

            let signer = state_ref.signer().get().clone();

            (signer, mint_order)
        };

        let signed_mint_order = mint_order
            .encode_and_sign(&signer)
            .await
            .map_err(|err| DepositError::Sign(format!("{err:?}")))?;

        Ok(signed_mint_order)
    }

    async fn create_mint_orders(
        &self,
        eth_address: &H160,
        erc20_address: &H160,
        rune_amounts: &[(RuneInfo, u128)],
    ) -> Result<Vec<MintOrderDetails>, DepositError> {
        let mut result = vec![];
        for (rune_info, amount) in rune_amounts {
            let nonce = self.get_nonce();
            let mint_order = self
                .create_mint_order(eth_address, erc20_address, *amount, *rune_info, nonce)
                .await?;
            result.push(MintOrderDetails {
                rune_name: rune_info.name,
                amount: *amount,
                status: MintOrderStatus::Created { mint_order, nonce },
            });
        }

        Ok(result)
    }

    async fn send_mint_order(&self, mint_order: &SignedMintOrder) -> Result<H256, DepositError> {
        log::trace!("Sending mint transaction");

        let signer = self.state.borrow().signer().get().clone();
        let sender = signer
            .get_address()
            .await
            .map_err(|err| DepositError::Sign(format!("{err:?}")))?;

        let (evm_info, evm_params) = {
            let state = self.state.borrow();

            let evm_info = state.get_evm_info();
            let evm_params = state
                .get_evm_params()
                .clone()
                .ok_or(DepositError::NotInitialized)?;

            (evm_info, evm_params)
        };

        let mut tx = minter_contract_utils::bft_bridge_api::mint_transaction(
            sender.0,
            evm_info.bridge_contract.0,
            evm_params.nonce.into(),
            evm_params.gas_price.into(),
            &mint_order.to_vec(),
            evm_params.chain_id as _,
        );

        let signature = signer
            .sign_transaction(&(&tx).into())
            .await
            .map_err(|err| DepositError::Sign(format!("{err:?}")))?;

        tx.r = signature.r.0;
        tx.s = signature.s.0;
        tx.v = signature.v.0;
        tx.hash = tx.hash();

        let client = evm_info.link.get_json_rpc_client();
        let id = client
            .send_raw_transaction(tx)
            .await
            .map_err(|err| DepositError::Evm(format!("{err:?}")))?;

        self.state.borrow_mut().update_evm_params(|p| {
            if let Some(params) = p.as_mut() {
                params.nonce += 1;
            }
        });

        log::trace!("Mint transaction sent");

        Ok(id.into())
    }

    fn filter_out_used_utxos(&self, get_utxos_response: &mut GetUtxosResponse) {
        let (_, existing) = self.state.borrow().ledger().load_unspent_utxos();

        get_utxos_response.utxos.retain(|utxo| {
            !existing.iter().any(|v| {
                v.outpoint.txid.as_byte_array()[..] == utxo.outpoint.txid
                    && v.outpoint.vout == utxo.outpoint.vout
            })
        })
    }

    fn has_used_utxos(&self, utxos: &[Utxo]) -> bool {
        let (_, existing) = self.state.borrow().ledger().load_unspent_utxos();

        utxos.iter().any(|utxo| {
            existing.iter().any(|v| {
                v.outpoint.txid.as_byte_array()[..] == utxo.outpoint.txid
                    && v.outpoint.vout == utxo.outpoint.vout
            })
        })
    }

    fn mark_used_utxos(&self, utxos: &[Utxo], address: &Address) {
        let mut state = self.state.borrow_mut();
        let ledger = state.ledger_mut();
        for utxo in utxos {
            ledger.mark_as_used((&utxo.outpoint).into(), address.clone());
        }
    }

    pub async fn get_mint_amounts(
        &self,
        utxos: &[Utxo],
        requested_amounts: &Option<HashMap<RuneName, u128>>,
    ) -> Result<(Vec<(RuneInfo, u128)>, Vec<Utxo>), DepositError> {
        let mut rune_amounts = HashMap::new();
        let mut used_utxos = vec![];

        for utxo in utxos {
            let tx_rune_amounts = self.index_provider.get_rune_amounts(utxo).await?;
            if !tx_rune_amounts.is_empty() {
                used_utxos.push(utxo.clone());
                for (rune_name, amount) in tx_rune_amounts {
                    *rune_amounts.entry(rune_name).or_default() += amount;
                }
            }
        }

        if rune_amounts.is_empty() {
            return Err(DepositError::NoRunesToDeposit);
        }

        if let Some(requested) = requested_amounts {
            if rune_amounts != *requested {
                return Err(DepositError::InvalidAmounts {
                    requested: requested.clone(),
                    actual: rune_amounts,
                });
            }
        }

        let Some(rune_info_amounts) = self.fill_rune_infos(&rune_amounts).await else {
            return Err(DepositError::Unavailable(
                "Ord indexer is in invalid state".to_string(),
            ));
        };

        Ok((rune_info_amounts, used_utxos))
    }
}<|MERGE_RESOLUTION|>--- conflicted
+++ resolved
@@ -173,14 +173,9 @@
     ) -> MinterOperationId {
         let id = self.operation_store.new_operation(
             dst_address.clone(),
-<<<<<<< HEAD
-            RuneDepositPayload {
-                dst_address,
-                erc20_address,
-=======
             OperationState::Deposit(RuneDepositPayload {
                 dst_address: dst_address.clone(),
->>>>>>> 1091eeaf
+                erc20_address,
                 requested_amounts: amounts,
                 request_ts: ic::time(),
                 status: DepositRequestStatus::Scheduled,
