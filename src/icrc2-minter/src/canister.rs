--- conflicted
+++ resolved
@@ -278,11 +278,8 @@
                 evm_params.chain_id as _,
                 signer,
                 minter_address,
-<<<<<<< HEAD
-                is_wrapped_side,
-=======
                 fee_charge_contract,
->>>>>>> 95bd2856
+                is_wrapped_side
             )
             .await
             .map_err(|e| Error::Internal(format!("failed to initialize BFT bridge: {e}")))?;
