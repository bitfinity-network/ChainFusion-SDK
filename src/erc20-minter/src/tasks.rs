use std::cell::RefCell;
use std::future::Future;
use std::pin::Pin;
use std::rc::Rc;

use did::{H160, U256};
use eth_signer::sign_strategy::TransactionSigner;
use ethers_core::types::{BlockNumber, Log};
use ic_stable_structures::CellStructure;
use ic_task_scheduler::retry::BackoffPolicy;
use ic_task_scheduler::scheduler::TaskScheduler;
use ic_task_scheduler::task::{ScheduledTask, Task, TaskOptions};
use ic_task_scheduler::SchedulerError;
use jsonrpc_core::Id;
use minter_contract_utils::bft_bridge_api::{self, BridgeEvent, BurntEventData, MintedEventData};
use minter_contract_utils::evm_bridge::{BridgeSide, EvmParams};
use minter_contract_utils::query::{self, Query, QueryType, GAS_PRICE_ID, NONCE_ID};
use minter_did::id256::Id256;
use minter_did::order::MintOrder;
use serde::{Deserialize, Serialize};

use crate::canister::get_state;
use crate::state::State;

type SignedMintOrderData = Vec<u8>;

/// Task for the ERC-20 bridge
#[derive(Debug, Serialize, Deserialize, Clone)]
pub enum BridgeTask {
    InitEvmState(BridgeSide),
    RefreshBftBridgeCreationStatus(BridgeSide),
    CollectEvmEvents(BridgeSide),
    PrepareMintOrder(BurntEventData, BridgeSide),
    RemoveMintOrder(MintedEventData),
    SendMintTransaction(SignedMintOrderData, BridgeSide),
}

impl Task for BridgeTask {
    fn execute(
        &self,
        scheduler: Box<dyn 'static + TaskScheduler<Self>>,
    ) -> Pin<Box<dyn Future<Output = Result<(), SchedulerError>>>> {
        log::trace!("Running ERC-20 task: {:?}", self);

        let state = get_state();
        match self {
            BridgeTask::InitEvmState(side) => Box::pin(Self::init_evm_state(state, *side)),
            BridgeTask::RefreshBftBridgeCreationStatus(side) => {
                Box::pin(Self::refresh_bft_bridge(state, *side))
            }
            BridgeTask::CollectEvmEvents(side) => {
                Box::pin(Self::collect_evm_events(state, scheduler, *side))
            }
            BridgeTask::PrepareMintOrder(data, side) => Box::pin(Self::prepare_mint_order(
                state,
                scheduler,
                data.clone(),
                *side,
            )),
            BridgeTask::RemoveMintOrder(data) => {
                let data = data.clone();
                Box::pin(async move { Self::remove_mint_order(state, data) })
            }
            BridgeTask::SendMintTransaction(order_data, side) => Box::pin(
                Self::send_mint_transaction(state, order_data.clone(), *side),
            ),
        }
    }
}

impl BridgeTask {
    pub fn into_scheduled(self, options: TaskOptions) -> ScheduledTask<Self> {
        ScheduledTask::with_options(self, options)
    }

    pub async fn init_evm_state(
        state: Rc<RefCell<State>>,
        side: BridgeSide,
    ) -> Result<(), SchedulerError> {
        let client = state
            .borrow()
            .config
            .get_evm_info(side)
            .link
            .get_json_rpc_client();

        let address = {
            let signer = state.borrow().signer.get().clone();
            signer.get_address().await.into_scheduler_result()?
        };

        let evm_params = EvmParams::query(client, address)
            .await
            .into_scheduler_result()?;

        state
            .borrow_mut()
            .config
            .update_evm_params(|old| *old = evm_params, side);

        log::trace!("evm state initialized for side {:?}", side);

        Ok(())
    }

    pub async fn refresh_bft_bridge(
        state: Rc<RefCell<State>>,
        side: BridgeSide,
    ) -> Result<(), SchedulerError> {
        log::trace!("refreshing bft bridge status");
        let mut status = state.borrow().config.get_bft_bridge_status(side);
        status.refresh().await.into_scheduler_result()?;

        log::trace!("{side} bft bridge status refreshed: {status:?}");

        state
            .borrow_mut()
            .config
            .set_bft_bridge_status(side, status);

        Ok(())
    }

    async fn collect_evm_events(
        state: Rc<RefCell<State>>,
        scheduler: Box<dyn 'static + TaskScheduler<Self>>,
        side: BridgeSide,
    ) -> Result<(), SchedulerError> {
        log::trace!("collecting evm events: side: {side:?}");

        let evm_info = state.borrow().config.get_evm_info(side);
        let Some(params) = evm_info.params else {
            log::warn!("no evm params for side {side} found");
            return Self::init_evm_state(state, side).await;
        };

<<<<<<< HEAD
        let bft_bridge_status = state.borrow().config.get_bft_bridge_status(side);
        let bft_bridge = bft_bridge_status.as_created().cloned().ok_or_else(|| {
            log::warn!("failed to collect evm events: bft bridge is not created");
            SchedulerError::TaskExecutionFailed("bft bridge is not created".into())
        })?;

        let client = evm_info.link.get_client();
=======
        let client = evm_info.link.get_json_rpc_client();
>>>>>>> 5654ef82

        let logs = BridgeEvent::collect_logs(
            &client,
            params.next_block.into(),
            BlockNumber::Safe,
            bft_bridge.0,
        )
        .await
        .into_scheduler_result()?;

        log::debug!("got logs from side {side}: {logs:?}");

        // Filter out logs that do not have block number.
        // Such logs are produced when the block is not finalized yet.
        let last_log = logs.iter().take_while(|l| l.block_number.is_some()).last();
        if let Some(last_log) = last_log {
            let next_block_number = last_log.block_number.unwrap().as_u64() + 1;
            state
                .borrow_mut()
                .config
                .update_evm_params(|params| params.next_block = next_block_number, side);
        };

        log::trace!("appending logs to tasks: {side:?}: {logs:?}");

        scheduler.append_tasks(
            logs.into_iter()
                .filter_map(|l| Self::task_by_log(l, side))
                .collect(),
        );

        // Update the EVM params
        Self::update_evm_params(state.clone(), side).await?;

        Ok(())
    }

    async fn prepare_mint_order(
        state: Rc<RefCell<State>>,
        scheduler: Box<dyn 'static + TaskScheduler<Self>>,
        burn_event: BurntEventData,
        burn_side: BridgeSide,
    ) -> Result<(), SchedulerError> {
        log::trace!("preparing mint order: {burn_event:?}");

        let burn_evm_params = state
            .borrow()
            .config
            .get_evm_params(burn_side)
            .into_scheduler_result()?;

        let mint_evm_params = state
            .borrow()
            .config
            .get_evm_params(burn_side.other())
            .into_scheduler_result()?;

        let recipient = Id256::from_slice(&burn_event.recipient_id)
            .and_then(|id| id.to_evm_address().ok())
            .ok_or_else(|| {
                log::error!("failed to decode recipient data: {burn_event:?}");
                SchedulerError::TaskExecutionFailed("failed to decode recipient data".into())
            })?
            .1;

        let dst_token = Id256::from_slice(&burn_event.to_token)
            .and_then(|id| id.to_evm_address().ok())
            .unwrap_or_default()
            .1;

        let sender_chain_id = burn_evm_params.chain_id as u32;
        let recipient_chain_id = mint_evm_params.chain_id as u32;

        let sender = Id256::from_evm_address(&burn_event.sender, sender_chain_id);
        let src_token = Id256::from_evm_address(&burn_event.from_erc20, sender_chain_id);

        fn to_array<const N: usize>(data: &[u8]) -> Result<[u8; N], SchedulerError> {
            data.try_into().into_scheduler_result()
        }

        let nonce = burn_event.operation_id;

        let mint_order = MintOrder {
            amount: burn_event.amount,
            sender,
            src_token,
            recipient,
            dst_token,
            nonce,
            sender_chain_id,
            recipient_chain_id,
            name: to_array(&burn_event.name)?,
            symbol: to_array(&burn_event.symbol)?,
            decimals: burn_event.decimals,
            approve_spender: H160::zero(),
            approve_amount: U256::zero(),
            fee_payer: burn_event.sender,
        };

        let signer = state.borrow().signer.get().clone();
        let signed_mint_order = mint_order
            .encode_and_sign(&signer)
            .await
            .into_scheduler_result()?;

        state
            .borrow_mut()
            .mint_orders
            .insert(sender, src_token, nonce, &signed_mint_order);

        // Update the EVM params
        Self::update_evm_params(state.clone(), burn_side).await?;

        let options = TaskOptions::default();
        scheduler.append_task(
            BridgeTask::SendMintTransaction(signed_mint_order.0.to_vec(), burn_side.other())
                .into_scheduled(options),
        );

        log::trace!("Mint order added");

        Ok(())
    }

    fn task_by_log(log: Log, sender_side: BridgeSide) -> Option<ScheduledTask<BridgeTask>> {
        log::trace!("creating task from the log: {log:?}");

        const TASK_RETRY_DELAY_SECS: u32 = 5;

        let options = TaskOptions::default()
            .with_backoff_policy(BackoffPolicy::Fixed {
                secs: TASK_RETRY_DELAY_SECS,
            })
            .with_max_retries_policy(u32::MAX);

        match BridgeEvent::from_log(log).into_scheduler_result() {
            Ok(BridgeEvent::Burnt(burnt)) => {
                log::debug!("Adding PrepareMintOrder task");
                let mint_order_task = BridgeTask::PrepareMintOrder(burnt, sender_side);
                return Some(mint_order_task.into_scheduled(options));
            }
            Ok(BridgeEvent::Minted(minted)) => {
                log::debug!("Adding RemoveMintOrder task");
                let remove_mint_order_task = BridgeTask::RemoveMintOrder(minted);
                return Some(remove_mint_order_task.into_scheduled(options));
            }
            Ok(BridgeEvent::Notify(_)) => todo!(),
            Err(e) => log::warn!("collected log is incompatible with expected events: {e}"),
        }

        None
    }

    fn remove_mint_order(
        state: Rc<RefCell<State>>,
        minted_event: MintedEventData,
    ) -> Result<(), SchedulerError> {
        let sender_id = Id256::from_slice(&minted_event.sender_id).ok_or_else(|| {
            SchedulerError::TaskExecutionFailed(
                "failed to decode sender id256 from minted event".into(),
            )
        })?;

        let src_token = Id256::from_slice(&minted_event.from_token).ok_or_else(|| {
            SchedulerError::TaskExecutionFailed(
                "failed to decode token id256 from minted event".into(),
            )
        })?;

        state
            .borrow_mut()
            .mint_orders
            .remove(sender_id, src_token, minted_event.nonce);

        log::trace!("Mint order removed");

        Ok(())
    }

    async fn send_mint_transaction(
        state: Rc<RefCell<State>>,
        order_data: Vec<u8>,
        side: BridgeSide,
    ) -> Result<(), SchedulerError> {
        log::trace!("Sending mint transaction");

        let signer = state.borrow().signer.get().clone();
        let sender = signer.get_address().await.into_scheduler_result()?;

        let evm_info = state.borrow().config.get_evm_info(side);

        let evm_params = state
            .borrow()
            .config
            .get_evm_params(side)
            .into_scheduler_result()?;

        let bft_bridge_status = &state.borrow().config.get_bft_bridge_status(side);
        let bft_bridge = bft_bridge_status.as_created().cloned().ok_or_else(|| {
            log::warn!("failed to send mint transaction: bft bridge is not created");
            return SchedulerError::TaskExecutionFailed("bft bridge is not created".into());
        })?;

        let client = evm_info.link.get_client();
        let nonce = client
            .get_transaction_count(sender.0, BlockNumber::Latest)
            .await
            .into_scheduler_result()?;

        let mut tx = bft_bridge_api::mint_transaction(
            sender.0,
            bft_bridge.into(),
            nonce.into(),
            evm_params.gas_price.into(),
            &order_data,
            evm_params.chain_id as _,
        );

        let signature = signer
            .sign_transaction(&(&tx).into())
            .await
            .into_scheduler_result()?;
        tx.r = signature.r.0;
        tx.s = signature.s.0;
        tx.v = signature.v.0;
        tx.hash = tx.hash();

<<<<<<< HEAD
=======
        let client = evm_info.link.get_json_rpc_client();
>>>>>>> 5654ef82
        client
            .send_raw_transaction(tx)
            .await
            .into_scheduler_result()?;

        log::trace!("Mint transaction sent");

        Ok(())
    }

    pub async fn update_evm_params(
        state: Rc<RefCell<State>>,
        side: BridgeSide,
    ) -> Result<(), SchedulerError> {
        let evm_info = state.borrow().config.get_evm_info(side);

        let initial_params = state
            .borrow()
            .config
            .get_evm_params(side)
            .into_scheduler_result()?;
        let address = {
            let signer = state.borrow().signer.get().clone();
            signer.get_address().await.into_scheduler_result()?
        };
        // Update the EvmParams
        log::trace!("updating evm params");
        let responses = query::batch_query(
            &evm_info.link.get_json_rpc_client(),
            &[
                QueryType::Nonce {
                    address: address.into(),
                },
                QueryType::GasPrice,
            ],
        )
        .await
        .into_scheduler_result()?;

        let nonce: U256 = responses
            .get_value_by_id(Id::Str(NONCE_ID.into()))
            .into_scheduler_result()?;
        let gas_price: U256 = responses
            .get_value_by_id(Id::Str(GAS_PRICE_ID.into()))
            .into_scheduler_result()?;

        let params = EvmParams {
            nonce: nonce.0.as_u64(),
            gas_price,
            ..initial_params
        };

        state
            .borrow_mut()
            .config
            .update_evm_params(|p| *p = params, side);
        log::trace!("evm params updated");

        Ok(())
    }
}

trait IntoSchedulerError {
    type Success;

    fn into_scheduler_result(self) -> Result<Self::Success, SchedulerError>;
}

impl<T, E: ToString> IntoSchedulerError for Result<T, E> {
    type Success = T;

    fn into_scheduler_result(self) -> Result<Self::Success, SchedulerError> {
        self.map_err(|e| SchedulerError::TaskExecutionFailed(e.to_string()))
    }
}<|MERGE_RESOLUTION|>--- conflicted
+++ resolved
@@ -134,17 +134,13 @@
             return Self::init_evm_state(state, side).await;
         };
 
-<<<<<<< HEAD
         let bft_bridge_status = state.borrow().config.get_bft_bridge_status(side);
         let bft_bridge = bft_bridge_status.as_created().cloned().ok_or_else(|| {
             log::warn!("failed to collect evm events: bft bridge is not created");
             SchedulerError::TaskExecutionFailed("bft bridge is not created".into())
         })?;
 
-        let client = evm_info.link.get_client();
-=======
         let client = evm_info.link.get_json_rpc_client();
->>>>>>> 5654ef82
 
         let logs = BridgeEvent::collect_logs(
             &client,
@@ -253,7 +249,7 @@
         state
             .borrow_mut()
             .mint_orders
-            .insert(sender, src_token, nonce, &signed_mint_order);
+            .insert(sender, src_token, nonce, signed_mint_order);
 
         // Update the EVM params
         Self::update_evm_params(state.clone(), burn_side).await?;
@@ -345,10 +341,10 @@
         let bft_bridge_status = &state.borrow().config.get_bft_bridge_status(side);
         let bft_bridge = bft_bridge_status.as_created().cloned().ok_or_else(|| {
             log::warn!("failed to send mint transaction: bft bridge is not created");
-            return SchedulerError::TaskExecutionFailed("bft bridge is not created".into());
+            SchedulerError::TaskExecutionFailed("bft bridge is not created".into())
         })?;
 
-        let client = evm_info.link.get_client();
+        let client = evm_info.link.get_json_rpc_client();
         let nonce = client
             .get_transaction_count(sender.0, BlockNumber::Latest)
             .await
@@ -372,10 +368,7 @@
         tx.v = signature.v.0;
         tx.hash = tx.hash();
 
-<<<<<<< HEAD
-=======
         let client = evm_info.link.get_json_rpc_client();
->>>>>>> 5654ef82
         client
             .send_raw_transaction(tx)
             .await
