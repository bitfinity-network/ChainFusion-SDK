--- conflicted
+++ resolved
@@ -26,7 +26,6 @@
 bitcoincore-rpc = "0.18"
 candid = { version = "0.10", features = ["value"] }
 clap = { version = "4", features = ["derive"] }
-<<<<<<< HEAD
 did = { git = "https://github.com/bitfinity-network/bitfinity-evm-sdk", package = "did", branch = "EPROD-628-prototype-a-bridge-from-ordinals-to-nft" }
 dirs = "5"
 env_logger = { version = "0.11", default-features = false }
@@ -35,25 +34,12 @@
 ethereum-types = "0.14"
 ethers-core = "2.0"
 evm-canister-client = { git = "https://github.com/bitfinity-network/bitfinity-evm-sdk", package = "evm-canister-client", branch = "EPROD-628-prototype-a-bridge-from-ordinals-to-nft" }
-=======
-did = { git = "https://github.com/bitfinity-network/bitfinity-evm-sdk", package = "did", tag = "v0.17.x" }
-env_logger = { version = "0.11", default-features = false }
-eth-signer = { git = "https://github.com/bitfinity-network/bitfinity-evm-sdk", package = "eth-signer", tag = "v0.17.x" }
-ethereum-json-rpc-client = { git = "https://github.com/bitfinity-network/bitfinity-evm-sdk", package = "ethereum-json-rpc-client", tag = "v0.17.x" }
-ethereum-types = "0.14"
-ethers-core = "2.0"
-evm-canister-client = { git = "https://github.com/bitfinity-network/bitfinity-evm-sdk", package = "evm-canister-client", tag = "v0.17.x" }
-icrc-client = { git = "https://github.com/bitfinity-network/bitfinity-evm-sdk", package = "icrc-client", tag = "v0.17.x" }
->>>>>>> 77c9c164
 futures = { version = "0.3", default-features = false }
 hex = "0.4"
 ic-btc-interface = "0.2"
 ic-canister = { git = "https://github.com/bitfinity-network/canister-sdk", package = "ic-canister", tag = "v0.15.x" }
 ic-canister-client = { git = "https://github.com/bitfinity-network/canister-sdk", package = "ic-canister-client", tag = "v0.15.x" }
-<<<<<<< HEAD
 ic-crypto-getrandom-for-wasm = { git = "https://github.com/bitfinity-network/canister-sdk", package = "ic-crypto-getrandom-for-wasm", tag = "v0.15.x" }
-=======
->>>>>>> 77c9c164
 ic-exports = { git = "https://github.com/bitfinity-network/canister-sdk", package = "ic-exports", tag = "v0.15.x" }
 ic-helpers = { git = "https://github.com/bitfinity-network/canister-sdk", package = "ic-helpers", tag = "v0.15.x" }
 ic-log = { git = "https://github.com/bitfinity-network/canister-sdk", package = "ic-log", tag = "v0.15.x" }
@@ -64,15 +50,11 @@
 ic-storage = { git = "https://github.com/bitfinity-network/canister-sdk", package = "ic-storage", tag = "v0.15.x" }
 ic-task-scheduler = { git = "https://github.com/bitfinity-network/canister-sdk", package = "ic-task-scheduler", tag = "v0.15.x" }
 ic-test-utils = { git = "https://github.com/bitfinity-network/canister-sdk", package = "ic-test-utils", tag = "v0.15.x" }
+icrc-client = { git = "https://github.com/bitfinity-network/bitfinity-evm-sdk", package = "icrc-client", branch = "EPROD-628-prototype-a-bridge-from-ordinals-to-nft" }
 jsonrpc-core = "18.0"
 log = "0.4"
-<<<<<<< HEAD
 minter-client = { git = "https://github.com/bitfinity-network/bitfinity-evm-sdk", package = "minter-client", branch = "EPROD-628-prototype-a-bridge-from-ordinals-to-nft" }
 minter-did = { git = "https://github.com/bitfinity-network/bitfinity-evm-sdk", package = "minter-did", branch = "EPROD-628-prototype-a-bridge-from-ordinals-to-nft" }
-=======
-minter-client = { git = "https://github.com/bitfinity-network/bitfinity-evm-sdk", package = "minter-client", tag = "v0.17.x" }
-minter-did = { git = "https://github.com/bitfinity-network/bitfinity-evm-sdk", package = "minter-did", tag = "v0.17.x" }
->>>>>>> 77c9c164
 mockall = "0.12"
 once_cell = "1.16"
 ord-rs = { git = "https://github.com/bitfinity-network/ord-rs.git" }
@@ -82,12 +64,8 @@
 serde = "1.0"
 serde_bytes = "0.11"
 serde_json = "1.0"
-<<<<<<< HEAD
 sha2 = "0.10"
 signature-verification-canister-client = { git = "https://github.com/bitfinity-network/bitfinity-evm-sdk", package = "signature-verification-canister-client", branch = "EPROD-628-prototype-a-bridge-from-ordinals-to-nft" }
-=======
-signature-verification-canister-client = { git = "https://github.com/bitfinity-network/bitfinity-evm-sdk", package = "signature-verification-canister-client", tag = "v0.17.x" }
->>>>>>> 77c9c164
 thiserror = "1.0"
 tokio = { version = "1.36", features = ["macros", "rt"] }
 vergen = { version = "8.3", default-features = false, features = [
