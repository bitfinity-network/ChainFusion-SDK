use std::cell::{Cell, RefCell};
use std::collections::HashMap;
use std::rc::Rc;
use std::str::FromStr;

use bitcoin::Address;
use candid::Principal;
<<<<<<< HEAD
use did::{BuildData, InscribeError, InscribeResult, InscribeTransactions};
use ethers_core::abi::ethereum_types::H520;
use ethers_core::types::{Signature, H160};
=======
use did::{BuildData, InscribeError, InscribeResult, InscribeTransactions, InscriptionFees};
>>>>>>> be510c78
use ic_canister::{
    generate_idl, init, post_upgrade, pre_upgrade, query, update, Canister, Idl, PreUpdate,
};
use ic_exports::ic_cdk::api::management_canister::bitcoin::{BitcoinNetwork, GetUtxosResponse};
use ic_metrics::{Metrics, MetricsStorage};
use serde_bytes::ByteBuf;

use crate::build_data::canister_build_data;
use crate::constant::SUPPORTED_ENDPOINTS;
use crate::http::{HttpRequest, HttpResponse, Rpc};
use crate::wallet::inscription::{Multisig, Protocol};
use crate::wallet::{bitcoin_api, CanisterWallet};
use crate::{http_response, ops};

thread_local! {
    pub(crate) static BITCOIN_NETWORK: Cell<BitcoinNetwork> = const { Cell::new(BitcoinNetwork::Regtest) };
}

#[derive(Canister, Clone, Debug)]
pub struct Inscriber {
    #[id]
    id: Principal,
}

impl PreUpdate for Inscriber {}

impl Inscriber {
    #[init]
    pub fn init(&mut self, network: BitcoinNetwork) {
        crate::register_custom_getrandom();
        BITCOIN_NETWORK.with(|n| n.set(network));
    }

    /// Returns the balance of the given bitcoin address.
    #[update]
    pub async fn get_balance(&mut self, address: String) -> u64 {
        let network = BITCOIN_NETWORK.with(|n| n.get());
        bitcoin_api::get_balance(network, address).await
    }

    /// Returns the UTXOs of the given bitcoin address.
    #[update]
    pub async fn get_utxos(&mut self, address: String) -> GetUtxosResponse {
        let network = BITCOIN_NETWORK.with(|n| n.get());
        bitcoin_api::get_utxos(network, address).await.unwrap()
    }

    /// Returns bech32 bitcoin `Address` of this canister at the given derivation path.
    #[update]
    pub async fn get_bitcoin_address(&mut self) -> String {
        let derivation_path = Self::derivation_path(None);
        ops::get_bitcoin_address(derivation_path).await
    }

    /// Returns the estimated inscription fees for the given inscription.
    #[update]
    pub async fn get_inscription_fees(
        &self,
        inscription_type: Protocol,
        inscription: String,
        multisig_config: Option<Multisig>,
    ) -> InscribeResult<InscriptionFees> {
        let network = BITCOIN_NETWORK.with(|n| n.get());
        let multisig_config = multisig_config.map(|m| MultisigConfig {
            required: m.required,
            total: m.total,
        });

        CanisterWallet::new(vec![], network)
            .get_inscription_fees(inscription_type, inscription, multisig_config)
            .await
    }

    /// Inscribes and sends the inscribed sat from this canister to the given address.
    /// Returns the commit and reveal transaction IDs.
    #[update]
    pub async fn inscribe(
        &mut self,
        inscription_type: Protocol,
        inscription: String,
        leftovers_address: String,
        dst_address: Option<String>,
        multisig_config: Option<Multisig>,
    ) -> InscribeResult<InscribeTransactions> {
        let derivation_path = Self::derivation_path(None);
        ops::inscribe(
            inscription_type,
            inscription,
            leftovers_address,
            dst_address,
            multisig_config,
            derivation_path,
        )
        .await
    }

    #[query]
    pub async fn http_request(&mut self, req: HttpRequest) -> HttpResponse {
        if req.method.as_ref() != "POST"
            || req.headers.get("content-type").map(|s| s.as_ref()) != Some("application/json")
        {
            return HttpResponse {
                status_code: 400,
                headers: HashMap::new(),
                body: ByteBuf::from("Bad Request: only supports JSON-RPC.".as_bytes()),
                upgrade: None,
            };
        }

        if !SUPPORTED_ENDPOINTS.contains(&req.url.as_str()) {
            return HttpResponse::error(400, "endpoint not supported".to_owned());
        }

        HttpResponse::upgrade_response()
    }

    #[update]
    pub async fn http_request_update(&self, req: HttpRequest) -> HttpResponse {
        let response = match req.decode_body() {
            Ok(res) => res,
            Err(err) => return *err,
        };

        let response = Rpc::process_request(response, &Rpc::handle_calls).await;

        let response = http_response!(serde_json::to_vec(&response));

        HttpResponse {
            status_code: 200,
            headers: HashMap::from([("content-type".into(), "application/json".into())]),
            body: ByteBuf::from(&*response),
            upgrade: None,
        }
    }

    /// Returns the build data of the canister
    #[query]
    pub fn get_canister_build_data(&self) -> BuildData {
        canister_build_data()
    }

    #[pre_upgrade]
    fn pre_upgrade(&self) {
        let network = BITCOIN_NETWORK.with(|n| n.get());
        ic_exports::ic_cdk::storage::stable_save((network,))
            .expect("Failed to save network to stable memory");
    }

    #[post_upgrade]
    fn post_upgrade(&mut self) {
        let network = ic_exports::ic_cdk::storage::stable_restore::<(BitcoinNetwork,)>()
            .expect("Failed to read network from stable memory.")
            .0;
        self.init(network);
    }

    pub fn idl() -> Idl {
        generate_idl!()
    }

    #[inline]
    /// Returns the derivation path to use for signing/verifying based on the caller principal or provided address.
    pub(crate) fn derivation_path(address: Option<H160>) -> Vec<Vec<u8>> {
        let caller_principal = ic_exports::ic_cdk::caller().as_slice().to_vec();

        match address {
            Some(address) => vec![address.as_bytes().to_vec()],
            None => vec![caller_principal],
        }
    }

    #[inline]
    /// Returns the parsed address given the string representation and the expected network.
    pub(crate) fn get_address(address: String, network: BitcoinNetwork) -> InscribeResult<Address> {
        Address::from_str(&address)
            .map_err(|_| InscribeError::BadAddress(address.clone()))?
            .require_network(CanisterWallet::map_network(network))
            .map_err(|_| InscribeError::BadAddress(address))
    }

    /// Recovers the public key from the given message and signature
    pub fn recover_pubkey(message: String, signature: H520) -> did::InscribeResult<H160> {
        let signature = Signature::try_from(signature.as_bytes())?;
        let address = signature.recover(message)?;

        Ok(address)
    }
}

impl Metrics for Inscriber {
    fn metrics(&self) -> Rc<RefCell<MetricsStorage>> {
        use ic_storage::IcStorage;
        MetricsStorage::get()
    }
}<|MERGE_RESOLUTION|>--- conflicted
+++ resolved
@@ -5,16 +5,12 @@
 
 use bitcoin::Address;
 use candid::Principal;
-<<<<<<< HEAD
-use did::{BuildData, InscribeError, InscribeResult, InscribeTransactions};
-use ethers_core::abi::ethereum_types::H520;
-use ethers_core::types::{Signature, H160};
-=======
 use did::{BuildData, InscribeError, InscribeResult, InscribeTransactions, InscriptionFees};
->>>>>>> be510c78
 use ic_canister::{
     generate_idl, init, post_upgrade, pre_upgrade, query, update, Canister, Idl, PreUpdate,
 };
+use ethers_core::abi::ethereum_types::H520;
+use ethers_core::types::{Signature, H160};
 use ic_exports::ic_cdk::api::management_canister::bitcoin::{BitcoinNetwork, GetUtxosResponse};
 use ic_metrics::{Metrics, MetricsStorage};
 use serde_bytes::ByteBuf;
@@ -65,6 +61,26 @@
         let derivation_path = Self::derivation_path(None);
         ops::get_bitcoin_address(derivation_path).await
     }
+
+        /// Returns the estimated inscription fees for the given inscription.
+    #[update]
+    pub async fn get_inscription_fees(
+        &self,
+        inscription_type: Protocol,
+        inscription: String,
+        multisig_config: Option<Multisig>,
+    ) -> InscribeResult<InscriptionFees> {
+        let network = BITCOIN_NETWORK.with(|n| n.get());
+        let multisig_config = multisig_config.map(|m| MultisigConfig {
+            required: m.required,
+            total: m.total,
+        });
+
+        CanisterWallet::new(vec![], network)
+            .get_inscription_fees(inscription_type, inscription, multisig_config)
+            .await
+    }
+
 
     /// Returns the estimated inscription fees for the given inscription.
     #[update]
